<?php
/**
 * ownCloud
 *
 * @author Phil Davis <phil@jankaritech.com>
 * @copyright Copyright (c) 2019, ownCloud GmbH
 *
 * This code is free software: you can redistribute it and/or modify
 * it under the terms of the GNU Affero General Public License,
 * as published by the Free Software Foundation;
 * either version 3 of the License, or any later version.
 *
 * This program is distributed in the hope that it will be useful,
 * but WITHOUT ANY WARRANTY; without even the implied warranty of
 * MERCHANTABILITY or FITNESS FOR A PARTICULAR PURPOSE. See the
 * GNU Affero General Public License for more details.
 *
 * You should have received a copy of the GNU Affero General Public License
 * along with this program. If not, see <http://www.gnu.org/licenses/>
 *
 */

use Behat\Behat\Context\Context;
use Behat\Behat\Hook\Scope\BeforeScenarioScope;
use TestHelpers\SetupHelper;

require_once 'bootstrap.php';

/**
 * Occ context for test steps that test occ commands
 */
class OccContext implements Context {

	/**
	 *
	 * @var FeatureContext
	 */
	private $featureContext;

	/**
	 * @When /^the administrator invokes occ command "([^"]*)"$/
	 * @Given /^the administrator has invoked occ command "([^"]*)"$/
	 *
	 * @param string $cmd
	 *
	 * @return void
	 */
	public function invokingTheCommand($cmd) {
		$this->featureContext->runOcc([$cmd]);
	}

	/**
	 * @When /^the administrator invokes occ command "([^"]*)" with environment variable "([^"]*)" set to "([^"]*)"$/
	 * @Given /^the administrator has invoked occ command "([^"]*)" with environment variable "([^"]*)" set to "([^"]*)"$/
	 *
	 * @param string $cmd
	 * @param string $envVariableName
	 * @param string $envVariableValue
	 *
	 * @return void
	 * @throws Exception
	 */
	public function invokingTheCommandWithEnvVariable(
		$cmd, $envVariableName, $envVariableValue
	) {
		$args = [$cmd];
		$this->featureContext->runOccWithEnvVariables(
			$args, [$envVariableName => $envVariableValue]
		);
	}

	/**
	 * @Then /^the command should have been successful$/
	 *
	 * @return void
	 * @throws \Exception
	 */
	public function theCommandShouldHaveBeenSuccessful() {
		$exceptions = $this->featureContext->findExceptions();
		$exitStatusCode = $this->featureContext->getExitStatusCodeOfOccCommand();
		if ($exitStatusCode !== 0) {
			$msg = "The command was not successful, exit code was " .
				   $exitStatusCode . ".\n" .
				   "stdOut was: '" .
				   $this->featureContext->getStdOutOfOccCommand() . "'\n" .
				   "stdErr was: '" .
				   $this->featureContext->getStdErrOfOccCommand() . "'\n";
			if (!empty($exceptions)) {
				$msg .= ' Exceptions: ' . \implode(', ', $exceptions);
			}
			throw new \Exception($msg);
		} elseif (!empty($exceptions)) {
			$msg = 'The command was successful but triggered exceptions: '
				. \implode(', ', $exceptions);
			throw new \Exception($msg);
		}
	}

	/**
	 * @Then /^the command should have failed with exit code ([0-9]+)$/
	 *
	 * @param int $exitCode
	 *
	 * @return void
	 * @throws \Exception
	 */
	public function theCommandFailedWithExitCode($exitCode) {
		$exitStatusCode = $this->featureContext->getExitStatusCodeOfOccCommand();
		if ($exitStatusCode !== (int)$exitCode) {
			throw new \Exception(
				"The command was expected to fail with exit code $exitCode but got "
				. $exitStatusCode
			);
		}
	}

	/**
	 * @Then /^the command should have failed with exception text "([^"]*)"$/
	 *
	 * @param string $exceptionText
	 *
	 * @return void
	 * @throws \Exception
	 */
	public function theCommandFailedWithExceptionText($exceptionText) {
		$exceptions = $this->featureContext->findExceptions();
		if (empty($exceptions)) {
			throw new \Exception('The command did not throw any exceptions');
		}

		if (!\in_array($exceptionText, $exceptions)) {
			throw new \Exception(
				"The command did not throw any exception with the text '$exceptionText'"
			);
		}
	}

	/**
	 * @Then /^the command output should contain the text ((?:'[^']*')|(?:"[^"]*"))$/
	 *
	 * @param string $text
	 *
	 * @return void
	 * @throws \Exception
	 */
	public function theCommandOutputContainsTheText($text) {
		// The capturing group of the regex always includes the quotes at each
		// end of the captured string, so trim them.
		$text = \trim($text, $text[0]);
		$commandOutput = $this->featureContext->getStdOutOfOccCommand();
		$lines = $this->featureContext->findLines(
			$commandOutput,
			$text
		);
		PHPUnit_Framework_Assert::assertGreaterThanOrEqual(
			1,
			\count($lines),
			"The command output did not contain the expected text on stdout '$text'\n" .
			"The command output on stdout was:\n" .
			$commandOutput
		);
	}

	/**
	 * @Then /^the command error output should contain the text ((?:'[^']*')|(?:"[^"]*"))$/
	 *
	 * @param string $text
	 *
	 * @return void
	 * @throws \Exception
	 */
	public function theCommandErrorOutputContainsTheText($text) {
		// The capturing group of the regex always includes the quotes at each
		// end of the captured string, so trim them.
		$text = \trim($text, $text[0]);
		$commandOutput = $this->featureContext->getStdErrOfOccCommand();
		$lines = $this->featureContext->findLines(
			$commandOutput,
			$text
		);
		PHPUnit_Framework_Assert::assertGreaterThanOrEqual(
			1,
			\count($lines),
			"The command output did not contain the expected text on stderr '$text'\n" .
			"The command output on stderr was:\n" .
			$commandOutput
		);
	}

	/**
	 * @Then the occ command JSON output should be empty
	 *
	 * @return void
	 */
	public function theOccCommandJsonOutputShouldNotReturnAnyData() {
		PHPUnit_Framework_Assert::assertEquals(
			\trim($this->featureContext->getStdOutOfOccCommand()),
			"[]"
		);
		PHPUnit_Framework_Assert::assertEmpty(
			$this->featureContext->getStdErrOfOccCommand()
		);
	}

	/**
	 * @Given the administrator has set the mail smtpmode to :smtpmode
	 *
	 * @param string $smtpmode
	 *
	 * @return void
	 */
	public function theAdministratorHasSetTheMailSmtpmodeTo($smtpmode) {
		$this->invokingTheCommand(
			"config:system:set  --value $smtpmode mail_smtpmode"
		);
	}

	/**
	 * @When the administrator sets the log level to :level using the occ command
	 *
	 * @param string $level
	 *
	 * @return void
	 */
	public function theAdministratorSetsLogLevelUsingTheOccCommand($level) {
		$this->invokingTheCommand(
			"log:manage --level $level"
		);
	}

	/**
	 * @When the administrator sets the timezone to :timezone using the occ command
	 *
	 * @param string $timezone
	 *
	 * @return void
	 */
	public function theAdministratorSetsTimeZoneUsingTheOccCommand($timezone) {
		$this->invokingTheCommand(
			"log:manage --timezone $timezone"
		);
	}

	/**
	 * @When the administrator sets the backend to :backend using the occ command
	 *
	 * @param string $backend
	 *
	 * @return void
	 */
	public function theAdministratorSetsBackendUsingTheOccCommand($backend) {
		$this->invokingTheCommand(
			"log:manage --backend $backend"
		);
	}

	/**
	 * @When the administrator enables the ownCloud backend using the occ command
	 *
	 * @return void
	 */
	public function theAdministratorEnablesOwnCloudBackendUsingTheOccCommand() {
		$this->invokingTheCommand(
			"log:owncloud --enable"
		);
	}

	/**
	 * @When the administrator sets the log file path to :path using the occ command
	 *
	 * @param string $path
	 *
	 * @return void
	 */
	public function theAdministratorSetsLogFilePathUsingTheOccCommand($path) {
		$this->invokingTheCommand(
			"log:owncloud --file $path"
		);
	}

	/**
	 * @When the administrator sets the log rotate file size to :size using the occ command
	 *
	 * @param string $size
	 *
	 * @return void
	 */
	public function theAdministratorSetsLogRotateFileSizeUsingTheOccCommand($size) {
		$this->invokingTheCommand(
			"log:owncloud --rotate-size $size"
		);
	}

	/**
	 * @When the administrator changes the background jobs mode to :mode using the occ command
	 * @Given the administrator has changed the background jobs mode to :mode
	 *
	 * @param string $mode
	 *
	 * @return void
	 */
	public function theAdministratorHasChangedTheBackgroundJobsModeTo($mode) {
		$this->invokingTheCommand("background:$mode");
	}

	/**
	 * @Given the administrator has set the external storage :mountPoint to be never scanned automatically
	 * @When the administrator sets the external storage :mountPoint to be never scanned automatically using the occ command
	 *
	 * @param string $mountPoint
	 *
	 * @return void
	 */
	public function theAdministratorHasSetTheExtStorageWithMountPoint($mountPoint) {
		$command = "files:external:option";

		// get the first mount id created in before scenario
		$mountId = $this->featureContext->getStorageId($mountPoint);

		// $mountId should have been set. If not, @local_storage BeforeScenario never ran
		\assert($mountId !== null);

		$key = "filesystem_check_changes";

		// "0" is "Never", "1" is "Once every direct access"
		$value = 0;

		$this->invokingTheCommand(
			"$command $mountId $key $value"
		);
	}

	/**
	 * @When the administrator scans the filesystem for all users using the occ command
	 * @Given the administrator has scanned the filesystem for all users
	 *
	 * @return void
	 */
	public function theAdministratorScansTheFilesystemForAllUsersUsingTheOccCommand() {
		$this->invokingTheCommand(
			"files:scan --all"
		);
	}

	/**
	 * @When the administrator scans the filesystem for user :user using the occ command
	 * @Given the administrator has scanned the filesystem for user :user
	 *
	 * @param string $user
	 *
	 * @return void
	 */
	public function theAdministratorScansTheFilesystemForUserUsingTheOccCommand($user) {
		$this->invokingTheCommand(
			"files:scan $user"
		);
	}

	/**
	 * @When the administrator scans the filesystem in path :path using the occ command
	 * @Given the administrator scans the filesystem in path :path
	 *
	 * @param string $path
	 *
	 * @return void
	 */
	public function theAdministratorScansTheFilesystemInPathUsingTheOccCommand($path) {
		$this->invokingTheCommand(
			"files:scan --path='$path'"
		);
	}

	/**
	 * @When the administrator scans the filesystem for group :group using the occ command
	 * @Given the administrator has scanned the filesystem for group :group
	 *
	 * @param string $group
	 *
	 * @return void
	 */
	public function theAdministratorScansTheFilesystemForGroupUsingTheOccCommand($group) {
		$this->invokingTheCommand(
			"files:scan --group=$group"
		);
	}

	/**
	 * @When the administrator cleanups the filesystem for all users using the occ command
	 *
	 * @return void
	 */
	public function theAdministratorCleanupsTheFilesystemForAllUsersUsingTheOccCommand() {
		$this->invokingTheCommand(
			"files:cleanup"
		);
	}

	/**
	 * @When the administrator creates the local storage mount :mount using the occ command
	 * @Given the administrator has created the local storage mount :mount
	 *
	 * @param string $mount
	 *
	 * @return void
	 */
	public function theAdministratorCreatesTheLocalStorageMountForAUserUsingTheOccCommand($mount) {
		$storageId = SetupHelper::createLocalStorageMount($mount);
		$this->featureContext->addStorageId($mount, $storageId);
	}

	/**
	 * @When /^the administrator (adds|removes) (user|group) "([^"]*)" (?:as|from) the applicable (?:user|group) for the last local storage mount using the occ command$/
	 * @Given /^the administrator has (added|removed) (user|group) "([^"]*)" (?:as|from) the applicable (?:user|group) for the last local storage mount$/
	 *
	 * @param string $action
	 * @param string $userOrGroup
	 * @param string $user
	 *
	 * @return void
	 * @throws \Exception
	 */
	public function theAdminAddsRemovesAsTheApplicableUserLastLocalMountUsingTheOccCommand(
		$action, $userOrGroup, $user
	) {
		if ($action === "adds" || $action === "added") {
			$action = "--add";
		} else {
			$action = "--remove";
		}
		if ($userOrGroup === "user") {
			$action = "$action-user";
		} else {
			$action = "$action-group";
		}
		$storageIds = $this->featureContext->getStorageIds();
		$lastMount = \end($storageIds);
		$this->featureContext->runOcc(
			[
				'files_external:applicable',
				$lastMount,
				"$action ",
				"$user"
			]
		);
	}

	/**
	 * @Then the background jobs mode should be :mode
	 *
	 * @param string $mode
	 *
	 * @return void
	 */
	public function theBackgroundJobsModeShouldBe($mode) {
		$this->invokingTheCommand(
			"config:app:get core backgroundjobs_mode"
		);
		$lastOutput = $this->featureContext->getStdOutOfOccCommand();
		PHPUnit_Framework_Assert::assertEquals($mode, \trim($lastOutput));
	}

	/**
	 * @Then the update channel should be :value
	 *
	 * @param string $value
	 *
	 * @return void
	 */
	public function theUpdateChannelShouldBe($value) {
		$this->invokingTheCommand(
			"config:app:get core OC_Channel"
		);
		$lastOutput = $this->featureContext->getStdOutOfOccCommand();
		PHPUnit_Framework_Assert::assertEquals($value, \trim($lastOutput));
	}

	/**
	 * @Then the log level should be :logLevel
	 *
	 * @param string $logLevel
	 *
	 * @return void
	 */
	public function theLogLevelShouldBe($logLevel) {
		$this->invokingTheCommand(
			"config:system:get loglevel"
		);
		$lastOutput = $this->featureContext->getStdOutOfOccCommand();
		PHPUnit_Framework_Assert::assertEquals($logLevel, \trim($lastOutput));
	}

	/**
	 * @When the administrator adds config key :key with value :value in app :app using the occ command
	 *
	 * @param string $key
	 * @param string $value
	 * @param string $app
	 *
	 * @return void
	 */
	public function theAdministratorAddsConfigKeyWithValueInAppUsingTheOccCommand($key, $value, $app) {
		$this->invokingTheCommand(
			"config:app:set --value ${value} ${app} ${key}"
		);
	}

	/**
	 * @When the administrator deletes config key :key of app :app using the occ command
	 *
	 * @param string $key
	 * @param string $app
	 *
	 * @return void
	 */
	public function theAdministratorDeletesConfigKeyOfAppUsingTheOccCommand($key, $app) {
		$this->invokingTheCommand(
			"config:app:delete ${app} ${key}"
		);
	}

	/**
	 * @When the administrator adds system config key :key with value :value using the occ command
	 *
	 * @param string $key
	 * @param string $value
	 *
	 * @return void
	 */
	public function theAdministratorAddsSystemConfigKeyWithValueUsingTheOccCommand($key, $value) {
		$this->invokingTheCommand(
			"config:system:set --value ${value} ${key}"
		);
	}

	/**
	 * @When the administrator deletes system config key :key using the occ command
	 *
	 * @param string $key
	 *
	 * @return void
	 */
	public function theAdministratorDeletesSystemConfigKeyUsingTheOccCommand($key) {
		$this->invokingTheCommand(
			"config:system:delete ${key}"
		);
	}

	/**
	 * @When the administrator empties the trashbin of user :user using the occ command
	 *
	 * @param string $user
	 *
	 * @return void
	 */
	public function theAdministratorEmptiesTheTrashbinOfUserUsingTheOccCommand($user) {
		$this->invokingTheCommand(
			"trashbin:cleanup $user"
		);
	}

	/**
	 * @When the administrator empties the trashbin of all users using the occ command
	 *
	 * @return void
	 */
	public function theAdministratorEmptiesTheTrashbinOfAllUsersUsingTheOccCommand() {
		$this->theAdministratorEmptiesTheTrashbinOfUserUsingTheOccCommand('');
	}

	/**
	 * @Then system config key :key should have value :value
	 *
	 * @param string $key
	 * @param string $value
	 *
	 * @return void
	 */
	public function systemConfigKeyShouldHaveValue($key, $value) {
		$config = \trim($this->featureContext->getSystemConfigValue($key));
		PHPUnit_Framework_Assert::assertSame($value, $config);
	}

	/**
	 * @Then system config key :key should not exist
	 *
	 * @param string $key
	 *
	 * @return void
	 */
	public function systemConfigKeyShouldNotExist($key) {
		PHPUnit_Framework_Assert::assertEmpty($this->featureContext->getSystemConfig($key)['stdOut']);
	}

	/**
	 * @When the administrator lists the config keys
	 *
	 * @return void
	 */
	public function theAdministratorListsTheConfigKeys() {
		$this->invokingTheCommand(
			"config:list"
		);
	}

	/**
	 * @Then the command output should contain the apps configs
	 *
	 * @return void
	 */
	public function theCommandOutputShouldContainTheAppsConfigs() {
		$config_list = \json_decode($this->featureContext->getStdOutOfOccCommand(), true);
		PHPUnit_Framework_Assert::assertArrayHasKey(
			'apps',
			$config_list,
			"The occ output does not contain apps configs"
		);
		PHPUnit_Framework_Assert::assertNotEmpty(
			$config_list['apps'],
			"The occ output does not contain apps configs"
		);
	}

	/**
	 * @Then the command output should contain the system configs
	 *
	 * @return void
	 */
	public function theCommandOutputShouldContainTheSystemConfigs() {
		$config_list = \json_decode($this->featureContext->getStdOutOfOccCommand(), true);
		PHPUnit_Framework_Assert::assertArrayHasKey(
			'system',
			$config_list,
			"The occ output does not contain system configs"
		);
		PHPUnit_Framework_Assert::assertNotEmpty(
			$config_list['system'],
			"The occ output does not contain system configs"
		);
	}

	/**
	 * @Given the administrator has cleared the versions for user :user
	 *
	 * @param string $user
	 *
	 * @return void
	 */
	public function theAdministratorHasClearedTheVersionsForUser($user) {
		$this->invokingTheCommand(
			"versions:cleanup $user"
		);
		PHPUnit_Framework_Assert::assertSame(
			"Delete versions of   $user",
			\trim($this->featureContext->getStdOutOfOccCommand())
		);
	}

	/**
	 * @Given the administrator has cleared the versions for all users
	 *
	 * @return void
	 */
	public function theAdministratorHasClearedTheVersionsForAllUsers() {
		$this->invokingTheCommand(
			"versions:cleanup"
		);
		PHPUnit_Framework_Assert::assertContains(
			"Delete all versions",
			\trim($this->featureContext->getStdOutOfOccCommand())
		);
	}

	/**
<<<<<<< HEAD
	 * @Given encryption has been enabled
	 *
	 * @return void
	 */
	public function encryptionHasBeenEnabled() {
		$this->featureContext->runOcc(['encryption:enable']);
	}

	/**
	 * @When the administrator sets the encryption type to :encryptionType using the occ command
	 * @Given the administrator has set the encryption type to :encryptionType
	 *
	 * @param string $encryptionType
	 *
	 * @return void
	 * @throws \Exception
	 */
	public function theAdministratorSetsEncryptionTypeToUsingTheOccCommand($encryptionType) {
		$this->featureContext->runOcc(
			["encryption:select-encryption-type", $encryptionType, "-y"]
		);
	}

	/**
	 * @When the administrator encrypts all data using the occ command
	 * @Given the administrator has encrypted all the data
	 *
	 * @return void
	 */
	public function theAdministratorEncryptsAllDataUsingTheOccCommand() {
		$this->featureContext->runOcc(["encryption:encrypt-all", "-n"]);
	}

	/**
	 * @When the administrator decrypts user keys based encryption with recovery key :recoveryKey using the occ command
	 *
	 * @param string $recoveryKey
	 *
	 * @return void
	 */
	public function theAdministratorDecryptsUserKeysBasedEncryptionWithKey($recoveryKey) {
		$this->invokingTheCommandWithEnvVariable(
			"encryption:decrypt-all -m recovery -c yes",
			'OC_RECOVERY_PASSWORD',
			$recoveryKey
		);
	}

	/**
	 * @When /^the administrator successfully recreates the encryption masterkey using the occ command$/
	 * @Given /^the administrator has successfully recreated the encryption masterkey$/
	 *
	 * @return void
	 * @throws \Exception
	 */
	public function recreateMasterKeyUsingOccCommand() {
		$this->featureContext->runOcc(['encryption:recreate-master-key', '-y']);
		$this->theCommandShouldHaveBeenSuccessful();
	}

	/**
	 * @Then file :fileName of user :username should not be encrypted
	 *
	 * @param string $fileName
	 * @param string $username
	 *
	 * @return void
	 */
	public function fileOfUserShouldNotBeEncrypted($fileName, $username) {
		$fileName = \ltrim($fileName, "/");
		$filePath = "data/$username/files/$fileName";
		$this->featureContext->readFileInServerRoot($filePath);
		$response = $this->featureContext->getResponse();
		$parsedResponse = HttpRequestHelper::getResponseXml($response);
		$encodedFileContent = (string)$parsedResponse->data->element->contentUrlEncoded;
		$fileContent = \urldecode($encodedFileContent);
		$this->featureContext->userDownloadsFileUsingTheAPI($username, "/$fileName");
		$fileContentServer = (string)$this->featureContext->getResponse()->getBody();
		PHPUnit_Framework_Assert::assertEquals(
			$fileContentServer,
			$fileContent
		);
	}

	/**
	 * @Then file :fileName of user :username should be encrypted
	 *
	 * @param string $fileName
	 * @param string $username
	 *
	 * @return void
	 */
	public function fileOfUserShouldBeEncrypted($fileName, $username) {
		$fileName = \ltrim($fileName, "/");
		$filePath = "data/$username/files/$fileName";
		$this->featureContext->readFileInServerRoot($filePath);
		$response = $this->featureContext->getResponse();
		$parsedResponse = HttpRequestHelper::getResponseXml($response);
		$encodedFileContent = (string)$parsedResponse->data->element->contentUrlEncoded;
		$fileContent = \urldecode($encodedFileContent);
		PHPUnit_Framework_Assert::assertStringStartsWith(
			"HBEGIN:oc_encryption_module:OC_DEFAULT_MODULE:cipher:AES-256-CTR:signed:true",
			$fileContent
		);
	}

	/**
=======
>>>>>>> 751dd70e
	 * This will run before EVERY scenario.
	 * It will set the properties for this object.
	 *
	 * @BeforeScenario
	 *
	 * @param BeforeScenarioScope $scope
	 *
	 * @return void
	 */
	public function before(BeforeScenarioScope $scope) {
		// Get the environment
		$environment = $scope->getEnvironment();
		// Get all the contexts you need in this context
		$this->featureContext = $environment->getContext('FeatureContext');
	}
}<|MERGE_RESOLUTION|>--- conflicted
+++ resolved
@@ -671,116 +671,6 @@
 	}
 
 	/**
-<<<<<<< HEAD
-	 * @Given encryption has been enabled
-	 *
-	 * @return void
-	 */
-	public function encryptionHasBeenEnabled() {
-		$this->featureContext->runOcc(['encryption:enable']);
-	}
-
-	/**
-	 * @When the administrator sets the encryption type to :encryptionType using the occ command
-	 * @Given the administrator has set the encryption type to :encryptionType
-	 *
-	 * @param string $encryptionType
-	 *
-	 * @return void
-	 * @throws \Exception
-	 */
-	public function theAdministratorSetsEncryptionTypeToUsingTheOccCommand($encryptionType) {
-		$this->featureContext->runOcc(
-			["encryption:select-encryption-type", $encryptionType, "-y"]
-		);
-	}
-
-	/**
-	 * @When the administrator encrypts all data using the occ command
-	 * @Given the administrator has encrypted all the data
-	 *
-	 * @return void
-	 */
-	public function theAdministratorEncryptsAllDataUsingTheOccCommand() {
-		$this->featureContext->runOcc(["encryption:encrypt-all", "-n"]);
-	}
-
-	/**
-	 * @When the administrator decrypts user keys based encryption with recovery key :recoveryKey using the occ command
-	 *
-	 * @param string $recoveryKey
-	 *
-	 * @return void
-	 */
-	public function theAdministratorDecryptsUserKeysBasedEncryptionWithKey($recoveryKey) {
-		$this->invokingTheCommandWithEnvVariable(
-			"encryption:decrypt-all -m recovery -c yes",
-			'OC_RECOVERY_PASSWORD',
-			$recoveryKey
-		);
-	}
-
-	/**
-	 * @When /^the administrator successfully recreates the encryption masterkey using the occ command$/
-	 * @Given /^the administrator has successfully recreated the encryption masterkey$/
-	 *
-	 * @return void
-	 * @throws \Exception
-	 */
-	public function recreateMasterKeyUsingOccCommand() {
-		$this->featureContext->runOcc(['encryption:recreate-master-key', '-y']);
-		$this->theCommandShouldHaveBeenSuccessful();
-	}
-
-	/**
-	 * @Then file :fileName of user :username should not be encrypted
-	 *
-	 * @param string $fileName
-	 * @param string $username
-	 *
-	 * @return void
-	 */
-	public function fileOfUserShouldNotBeEncrypted($fileName, $username) {
-		$fileName = \ltrim($fileName, "/");
-		$filePath = "data/$username/files/$fileName";
-		$this->featureContext->readFileInServerRoot($filePath);
-		$response = $this->featureContext->getResponse();
-		$parsedResponse = HttpRequestHelper::getResponseXml($response);
-		$encodedFileContent = (string)$parsedResponse->data->element->contentUrlEncoded;
-		$fileContent = \urldecode($encodedFileContent);
-		$this->featureContext->userDownloadsFileUsingTheAPI($username, "/$fileName");
-		$fileContentServer = (string)$this->featureContext->getResponse()->getBody();
-		PHPUnit_Framework_Assert::assertEquals(
-			$fileContentServer,
-			$fileContent
-		);
-	}
-
-	/**
-	 * @Then file :fileName of user :username should be encrypted
-	 *
-	 * @param string $fileName
-	 * @param string $username
-	 *
-	 * @return void
-	 */
-	public function fileOfUserShouldBeEncrypted($fileName, $username) {
-		$fileName = \ltrim($fileName, "/");
-		$filePath = "data/$username/files/$fileName";
-		$this->featureContext->readFileInServerRoot($filePath);
-		$response = $this->featureContext->getResponse();
-		$parsedResponse = HttpRequestHelper::getResponseXml($response);
-		$encodedFileContent = (string)$parsedResponse->data->element->contentUrlEncoded;
-		$fileContent = \urldecode($encodedFileContent);
-		PHPUnit_Framework_Assert::assertStringStartsWith(
-			"HBEGIN:oc_encryption_module:OC_DEFAULT_MODULE:cipher:AES-256-CTR:signed:true",
-			$fileContent
-		);
-	}
-
-	/**
-=======
->>>>>>> 751dd70e
 	 * This will run before EVERY scenario.
 	 * It will set the properties for this object.
 	 *
