@webUI @insulated @disablePreviews @mailhog
Feature: Share by public link
  As a user
  I want to share files through a publicly accessible link
  So that users who do not have an account on my ownCloud server can access them

  As an admin
  I want to limit the ability of a user to share files/folders through a publicly accessible link
  So that public sharing is limited according to organization policy

  Background:
    Given user "user1" has been created
    And user "user1" has logged in using the webUI

  @smokeTest
  Scenario: simple sharing by public link
    When the user creates a new public link for the folder "simple-folder" using the webUI
    And the public accesses the last created public link using the webUI
    Then the file "lorem.txt" should be listed on the webUI

  @skipOnOcV10.0.3 @feature_was_changed_in_10.0.4
  Scenario: creating a public link with read & write permissions makes it possible to delete files via the link
    When the user creates a new public link for the folder "simple-folder" using the webUI with
      | permission | read-write |
    And the public accesses the last created public link using the webUI
    And the user deletes the following elements using the webUI
      | name                                  |
      | simple-empty-folder                   |
      | lorem.txt                             |
      | strängé filename (duplicate #2 &).txt |
      | zzzz-must-be-last-file-in-folder.txt  |
    Then the deleted elements should not be listed on the webUI
    And the deleted elements should not be listed on the webUI after a page reload

  @skipOnOcV10.0.3 @feature_was_changed_in_10.0.4
  Scenario: creating a public link with read permissions only makes it impossible to delete files via the link
    When the user creates a new public link for the folder "simple-folder" using the webUI with
      | permission | read |
    And the public accesses the last created public link using the webUI
    Then it should not be possible to delete the file "lorem.txt" using the webUI

  @skipOnINTERNETEXPLORER @skipOnMICROSOFTEDGE @issue-30392
  Scenario: mount public link
    Given using server "REMOTE"
    And user "user2" has been created
    When the user creates a new public link for the folder "simple-folder" using the webUI
    And the user logs out of the webUI
    And the public accesses the last created public link using the webUI
    And the public adds the public link to "%remote_server%" as user "user2" with the password "%alt2%" using the webUI
    And the user accepts the offered remote shares using the webUI
    Then the folder "simple-folder (2)" should be listed on the webUI
    When the user opens the folder "simple-folder (2)" using the webUI
    Then the file "lorem.txt" should be listed on the webUI
    And the content of "lorem.txt" on the remote server should be the same as the original "simple-folder/lorem.txt"
    And it should not be possible to delete the file "lorem.txt" using the webUI

  @skipOnINTERNETEXPLORER @skipOnMICROSOFTEDGE @issue-30392
  Scenario: mount public link and overwrite file
    Given using server "REMOTE"
    And user "user2" has been created
    When the user creates a new public link for the folder "simple-folder" using the webUI with
      | permission | read-write |
    And the user logs out of the webUI
    And the public accesses the last created public link using the webUI
    And the public adds the public link to "%remote_server%" as user "user2" with the password "%alt2%" using the webUI
    And the user accepts the offered remote shares using the webUI
    Then the folder "simple-folder (2)" should be listed on the webUI
    When the user opens the folder "simple-folder (2)" using the webUI
    Then the file "lorem.txt" should be listed on the webUI
    And the content of "lorem.txt" on the remote server should be the same as the original "simple-folder/lorem.txt"
    When the user uploads overwriting the file "lorem.txt" using the webUI and retries if the file is locked
    Then the file "lorem.txt" should be listed on the webUI
    And the content of "lorem.txt" on the remote server should be the same as the local "lorem.txt"

  Scenario: public should be able to access a public link with correct password
    When the user creates a new public link for the folder "simple-folder" using the webUI with
      | password | pass123 |
    And the public accesses the last created public link with password "pass123" using the webUI
    Then the file "lorem.txt" should be listed on the webUI

  Scenario: public should not be able to access a public link with wrong password
    When the user creates a new public link for the folder "simple-folder" using the webUI with
      | password | pass123 |
    And the public tries to access the last created public link with wrong password "pass12" using the webUI
    Then the public should not get access to the publicly shared file

  Scenario: user tries to create a public link with name longer than 64 chars
    Given user "user1" has moved file "/lorem.txt" to "aquickbrownfoxjumpsoveraverylazydogaquickbrownfoxjumpsoveralazydog"
    And the user has reloaded the current page of the webUI
    When the user tries to create a new public link for the file "aquickbrownfoxjumpsoveraverylazydogaquickbrownfoxjumpsoveralazydog" using the webUI
    Then the user should see an error message on the public link share dialog saying "Share name cannot be more than 64 characters"
    And the public link should not have been generated

  Scenario: user shares a public link with folder longer than 64 chars and shorter link name
    Given user "user1" has moved folder "simple-folder" to "aquickbrownfoxjumpsoveraverylazydogaquickbrownfoxjumpsoveralazydog"
    And the user has reloaded the current page of the webUI
    When the user creates a new public link for the folder "aquickbrownfoxjumpsoveraverylazydogaquickbrownfoxjumpsoveralazydog" using the webUI with
      | name | short_linkname |
    And the public accesses the last created public link using the webUI
    Then the file "lorem.txt" should be listed on the webUI

  Scenario: user tries to create a public link with read only permission without entering share password while enforce password on read only public share is enforced
    Given parameter "shareapi_enforce_links_password_read_only" of app "core" has been set to "yes"
    When the user tries to create a new public link for the folder "simple-folder" using the webUI
    Then the user should see an error message on the public link share dialog saying "Passwords are enforced for link shares"
    And the public link should not have been generated

  Scenario: user tries to create a public link with read-write permission without entering share password while enforce password on read-write public share is enforced
    Given parameter "shareapi_enforce_links_password_read_write" of app "core" has been set to "yes"
    When the user tries to create a new public link for the folder "simple-folder" using the webUI with
      | permission | read-write |
    Then the user should see an error message on the public link share dialog saying "Passwords are enforced for link shares"
    And the public link should not have been generated

  Scenario: user tries to create a public link with write only permission without entering share password while enforce password on write only public share is enforced
    Given parameter "shareapi_enforce_links_password_write_only" of app "core" has been set to "yes"
    When the user tries to create a new public link for the folder "simple-folder" using the webUI with
      | permission | upload |
    Then the user should see an error message on the public link share dialog saying "Passwords are enforced for link shares"
    And the public link should not have been generated

  Scenario: user creates a public link with read-write permission without entering share password while enforce password on read only public share is enforced
    Given parameter "shareapi_enforce_links_password_read_only" of app "core" has been set to "yes"
    When the user creates a new public link for the folder "simple-folder" using the webUI with
      | permission | read-write |
    And the public accesses the last created public link using the webUI
    Then the file "lorem.txt" should be listed on the webUI

  Scenario: public should be able to access the shared file through public link
    When the user creates a new public link for the file 'lorem.txt' using the webUI
    And the public accesses the last created public link using the webUI
    Then the text preview of the public link should contain "Lorem ipsum dolor sit amet, consectetur"
    And the content of the file shared by last public link should be the same as "lorem.txt"

  Scenario: user shares a public link via email
    Given parameter "shareapi_allow_public_notification" of app "core" has been set to "yes"
    And the user has reloaded the current page of the webUI
    When the user creates a new public link for the folder "simple-folder" using the webUI with
      | email | foo@bar.co |
    Then the email address "foo@bar.co" should have received an email with the body containing
			"""
			User One shared simple-folder with you
			"""
    And the email address "foo@bar.co" should have received an email containing last shared public link

  Scenario: user shares a public link via email and sends a copy to self
    Given parameter "shareapi_allow_public_notification" of app "core" has been set to "yes"
    And the user has reloaded the current page of the webUI
    When the user creates a new public link for the folder "simple-folder" using the webUI with
      | email       | foo@bar.co |
      | emailToSelf | true       |
    Then the email address "foo@bar.co" should have received an email with the body containing
			"""
			User One shared simple-folder with you
			"""
    And the email address "user1@example.org" should have received an email with the body containing
			"""
			User One shared simple-folder with you
			"""
    And the email address "foo@bar.co" should have received an email containing last shared public link
    And the email address "user1@example.org" should have received an email containing last shared public link

  Scenario: user shares a public link via email with multiple addresses
    Given parameter "shareapi_allow_public_notification" of app "core" has been set to "yes"
    And the user has reloaded the current page of the webUI
    When the user creates a new public link for the folder "simple-folder" using the webUI with
      | email | foo@bar.co, foo@barr.co |
    Then the email address "foo@bar.co" should have received an email with the body containing
			"""
			User One shared simple-folder with you
			"""
    And the email address "foo@barr.co" should have received an email with the body containing
			"""
			User One shared simple-folder with you
			"""
    And the email address "foo@bar.co" should have received an email containing last shared public link
    And the email address "foo@barr.co" should have received an email containing last shared public link

  Scenario: user shares a public link via email with a personal message
    Given parameter "shareapi_allow_public_notification" of app "core" has been set to "yes"
    And the user has reloaded the current page of the webUI
    When the user creates a new public link for the folder "simple-folder" using the webUI with
      | email           | foo@bar.co  |
      | personalMessage | lorem ipsum |
    Then the email address "foo@bar.co" should have received an email with the body containing
			"""
			User One shared simple-folder with you
			"""
    And the email address "foo@bar.co" should have received an email with the body containing
			"""
			lorem ipsum
			"""
    And the email address "foo@bar.co" should have received an email containing last shared public link

  Scenario: user shares a public link via email adding few addresses before and then removing some addresses afterwards
    Given parameter "shareapi_allow_public_notification" of app "core" has been set to "yes"
    And the user has reloaded the current page of the webUI
    When the user opens the share dialog for the folder "simple-folder"
    And the user opens the public link share tab
    And the user opens the create public link share popup
    And the user adds the following email addresses using the webUI:
      | email           |
      | foo1234@bar.co  |
      | foo5678@bar.co  |
      | foo1234@barr.co |
      | foo5678@barr.co |
    And the user removes the following email addresses using the webUI:
      | email           |
      | foo1234@bar.co  |
      | foo5678@barr.co |
    And the user creates the public link using the webUI
    Then the email address "foo5678@bar.co" should have received an email with the body containing
			"""
			User One shared simple-folder with you
			"""
    And the email address "foo1234@barr.co" should have received an email with the body containing
			"""
			User One shared simple-folder with you
			"""
    And the email address "foo5678@bar.co" should have received an email containing last shared public link
    And the email address "foo1234@barr.co" should have received an email containing last shared public link
    But the email address "foo1234@bar.co" should not have received an email
    And the email address "foo5678@barr.co" should not have received an email

  Scenario: user shares a public link via email with a personal message
    Given parameter "shareapi_allow_public_notification" of app "core" has been set to "yes"
    And the user has reloaded the current page of the webUI
    When the user creates a new public link for the folder "simple-folder" using the webUI with
      | email           | foo@bar.co  |
      | personalMessage | lorem ipsum |
    Then the email address "foo@bar.co" should have received an email with the body containing
			"""
			User One shared simple-folder with you
			"""
    And the email address "foo@bar.co" should have received an email with the body containing
			"""
			lorem ipsum
			"""
    And the email address "foo@bar.co" should have received an email containing last shared public link

<<<<<<< HEAD
  Scenario: user edits a name of an already existing public link
    Given the user has created a new public link for the folder "simple-folder" using the webUI
    And the user has opened the public link share tab
    When the user renames the public link name from "simple-folder link" to "simple-folder Share"
    And the public accesses the last created public link using the webUI
    Then the file "lorem.txt" should be listed on the webUI
=======
  Scenario: user shares a file through public link and then it appears in a Shared by link page
    Given parameter "shareapi_allow_public_notification" of app "core" has been set to "yes"
    And the user has reloaded the current page of the webUI
    And the user has created a new public link for the folder "simple-folder" using the webUI
    When the user browses to the shared-by-link page
    Then the folder "simple-folder" should be listed on the webUI
>>>>>>> 399363e1
<|MERGE_RESOLUTION|>--- conflicted
+++ resolved
@@ -238,18 +238,16 @@
 			"""
     And the email address "foo@bar.co" should have received an email containing last shared public link
 
-<<<<<<< HEAD
   Scenario: user edits a name of an already existing public link
     Given the user has created a new public link for the folder "simple-folder" using the webUI
     And the user has opened the public link share tab
     When the user renames the public link name from "simple-folder link" to "simple-folder Share"
     And the public accesses the last created public link using the webUI
     Then the file "lorem.txt" should be listed on the webUI
-=======
+
   Scenario: user shares a file through public link and then it appears in a Shared by link page
     Given parameter "shareapi_allow_public_notification" of app "core" has been set to "yes"
     And the user has reloaded the current page of the webUI
     And the user has created a new public link for the folder "simple-folder" using the webUI
     When the user browses to the shared-by-link page
-    Then the folder "simple-folder" should be listed on the webUI
->>>>>>> 399363e1
+    Then the folder "simple-folder" should be listed on the webUI