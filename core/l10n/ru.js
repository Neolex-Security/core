OC.L10N.register(
    "core",
    {
    "Please select a file." : "Пожалуйста выберите файл.",
    "File is too big" : "Файл слишком велик",
    "Invalid file provided" : "Указан неправильный файл",
    "No image or file provided" : "Не указано изображение или файл",
    "Unknown filetype" : "Неизвестный тип файла",
    "Invalid image" : "Некорректное изображение",
    "An error occurred. Please contact your admin." : "Произошла ошибка. Пожалуйста, свяжитесь с Вашим администратором.",
    "No temporary profile picture available, try again" : "Временная картинка профиля недоступна, повторите попытку",
    "No crop data provided" : "Не указана информация о кадрировании",
    "No valid crop data provided" : "Не указаны корректные данные о кадрировании",
    "Crop is not square" : "Кадр не является квадратом",
    "Couldn't reset password because the token is invalid" : "Не удалось сбросить пароль из-за неверного токена",
    "Couldn't reset password because the token is expired" : "Не удалось сбросить пароль, так как срок действия токена истек.",
    "%s password changed successfully" : "Пароль %s изменён успешно",
    "%s password reset" : "Сброс пароля %s",
    "Couldn't send reset email. Please contact your administrator." : "Не удалось отправить письмо для сброса пароля. Пожалуйста, свяжитесь с вашим администратором.",
    "Couldn't send mail to following users: %s " : "Невозможно отправить письмо следующим пользователям: %s",
    "Preparing update" : "Подготовка к обновлению",
    "[%d / %d]: %s" : "[%d / %d]: %s",
    "Repair warning: " : "Предупреждение восстановления:",
    "Repair error: " : "Ошибка восстановления:",
    "Please use the command line updater because automatic updating is disabled in the config.php." : "Пожалуйста, используйте обновление через командную строку, так как автоматические обновления отключены в config.php.",
    "[%d / %d]: Checking table %s" : "[%d / %d]: Проверка таблицы %s",
    "Turned on maintenance mode" : "Режим отладки включён",
    "Turned off maintenance mode" : "Режим отладки отключён",
    "Maintenance mode is kept active" : "Режим обслуживания оставлен включенным",
    "Updating database schema" : "Обновление схемы базы данных",
    "Updated database" : "База данных обновлена",
    "Checking whether the database schema can be updated (this can take a long time depending on the database size)" : "Проверка возможности обновления схемы базы данных (это может занять длительное время в зависимости от размера базы данных)",
    "Checked database schema update" : "Проверено обновление схемы БД",
    "Checking updates of apps" : "Проверка обновлений для приложений",
    "Checking whether the database schema for %s can be updated (this can take a long time depending on the database size)" : "Проверка возможности обновления схемы базы данных для %s (это может занять длительное время в зависимости от размера базы данных)",
    "Checked database schema update for apps" : "Проверено обновление схемы БД приложений",
    "Updated \"%s\" to %s" : "Обновлено \"%s\" до %s",
    "Set log level to debug" : "Установить журнал в режим отладки",
    "Reset log level" : "Сбросить уровень журнала",
    "Starting code integrity check" : "Начинается проверка целостности кода",
    "Finished code integrity check" : "Проверка целостности кода завершина",
    "%s (3rdparty)" : "%s (стороннее)",
    "%s (incompatible)" : "%s (несовместим)",
    "Following apps have been disabled: %s" : "Были отключены следующие приложения: %s",
    "Already up to date" : "Не нуждается в обновлении",
    "Sunday" : "Воскресенье",
    "Monday" : "Понедельник",
    "Tuesday" : "Вторник",
    "Wednesday" : "Среда",
    "Thursday" : "Четверг",
    "Friday" : "Пятница",
    "Saturday" : "Суббота",
    "Sun." : "Вс.",
    "Mon." : "Пн.",
    "Tue." : "Вт.",
    "Wed." : "Ср.",
    "Thu." : "Чт.",
    "Fri." : "Пт.",
    "Sat." : "Сб.",
    "Su" : "Вс",
    "Mo" : "Пн",
    "Tu" : "Вт",
    "We" : "Ср",
    "Th" : "Чт",
    "Fr" : "Пт",
    "Sa" : "Сб",
    "January" : "Январь",
    "February" : "Февраль",
    "March" : "Март",
    "April" : "Апрель",
    "May" : "Май",
    "June" : "Июнь",
    "July" : "Июль",
    "August" : "Август",
    "September" : "Сентябрь",
    "October" : "Октябрь",
    "November" : "Ноябрь",
    "December" : "Декабрь",
    "Jan." : "Янв.",
    "Feb." : "Фев.",
    "Mar." : "Мар.",
    "Apr." : "Апр.",
    "May." : "Май.",
    "Jun." : "Июн.",
    "Jul." : "Июл.",
    "Aug." : "Авг.",
    "Sep." : "Сен.",
    "Oct." : "Окт.",
    "Nov." : "Ноя.",
    "Dec." : "Дек.",
    "<a href=\"{docUrl}\">There were problems with the code integrity check. More information…</a>" : "<a href=\"{docUrl}\"> Были обнаружены проблемы с проверкой целостности кода. Подробнее ...",
    "Settings" : "Настройки",
    "Problem loading page, reloading in 5 seconds" : "Возникла проблема при загрузке страницы, повторная попытка через 5 секунд",
    "Saving..." : "Сохранение...",
    "Dismiss" : "Закрыть",
    "seconds ago" : "несколько секунд назад",
    "The link to reset your password has been sent to your email. If you do not receive it within a reasonable amount of time, check your spam/junk folders.<br>If it is not there ask your local administrator." : "Ссылка для сброса пароля была отправлена на ваш email. Если вы не получили письмо в течении разумного промежутка времени, проверьте папку со спамом.<br>Если его там нет, то обратитесь к вашему администратору.",
    "Your files are encrypted. If you haven't enabled the recovery key, there will be no way to get your data back after your password is reset.<br />If you are not sure what to do, please contact your administrator before you continue. <br />Do you really want to continue?" : "Ваши файлы зашифрованы. Если вы не включили ключ восстановления, то ваши данные будут недоступны после сброса пароля.<br />Если вы не уверены что делать дальше - обратитесь к вашему администратору.<br />Вы действительно хотите продолжить?",
    "I know what I'm doing" : "Я понимаю, что делаю",
    "Password can not be changed. Please contact your administrator." : "Пароль не может быть изменён. Пожалуйста, свяжитесь с вашим администратором.",
    "No" : "Нет",
    "Yes" : "Да",
    "Choose" : "Выбрать",
    "Error loading file picker template: {error}" : "Ошибка при загрузке шаблона выбора файлов: {error}",
    "Ok" : "Ок",
    "Error loading message template: {error}" : "Ошибка загрузки шаблона сообщений: {error}",
    "read-only" : "только для чтения",
    "_{count} file conflict_::_{count} file conflicts_" : ["{count} конфликт в файлах","{count} конфликта в файлах","{count} конфликтов в файлах","{count} конфликтов в файлах"],
    "One file conflict" : "Один конфликт в файлах",
    "New Files" : "Новые файлы",
    "Already existing files" : "Существующие файлы",
    "Which files do you want to keep?" : "Какие файлы вы хотите сохранить?",
    "If you select both versions, the copied file will have a number added to its name." : "При выборе обеих версий, к названию копируемого файла будет добавлена цифра",
    "Cancel" : "Отмена",
    "Continue" : "Продолжить",
    "(all selected)" : "(все выбранные)",
    "({count} selected)" : "(выбрано: {count})",
    "Error loading file exists template" : "Ошибка при загрузке шаблона существующего файла",
    "Very weak password" : "Очень слабый пароль",
    "Weak password" : "Слабый пароль",
    "So-so password" : "Так себе пароль",
    "Good password" : "Хороший пароль",
    "Strong password" : "Устойчивый к взлому пароль",
    "Your web server is not yet set up properly to allow file synchronization because the WebDAV interface seems to be broken." : "Ваш веб-сервер еще не настроен должным образом чтобы позволить синхронизацию файлов, потому что интерфейс WebDAV, кажется, испорчен.",
    "Your web server is not set up properly to resolve \"{url}\". Further information can be found in our <a target=\"_blank\" rel=\"noreferrer\" href=\"{docLink}\">documentation</a>." : "Ваш веб-сервер настроен не корректно для разрешения \"{url}\". Дополнительная информация может быть найдена в нашей <a target=\"_blank\" rel=\"noreferrer\" href=\"{docLink}\">документации</a>.",
    "This server has no working Internet connection. This means that some of the features like mounting external storage, notifications about updates or installation of third-party apps will not work. Accessing files remotely and sending of notification emails might not work, either. We suggest to enable Internet connection for this server if you want to have all features." : "Этот сервер не имеет подключения к Интернету. Это означает, что некоторые из функций, таких как внешнее хранилище, уведомления об обновлениях и установка сторонних приложений не будут работать. Доступ к файлам удаленно и отправки уведомлений по почте могут не работать. Рекомендуется разрешить данному серверу доступ в Интернет если хотите, чтобы все функции работали.",
    "No memory cache has been configured. To enhance your performance please configure a memcache if available. Further information can be found in our <a target=\"_blank\" rel=\"noreferrer\" href=\"{docLink}\">documentation</a>." : "Не настроена система кеширования. Для увеличения производительности сервера, по возможности, настройте memcache. Более подробная информация в нашей <a target=\"_blank\" rel=\"noreferrer\" href=\"{docLink}\">документации</a>.",
    "/dev/urandom is not readable by PHP which is highly discouraged for security reasons. Further information can be found in our <a target=\"_blank\" rel=\"noreferrer\" href=\"{docLink}\">documentation</a>." : "PHP не имеет доступа на чтение к /dev/urandom, что крайне нежелательно по соображениям безопасности. Дополнительную информацию можно найти в нашей <a target=\"_blank\" href=\"{docLink}\"> документации </a>.",
    "You are currently running PHP {version}. We encourage you to upgrade your PHP version to take advantage of <a target=\"_blank\" rel=\"noreferrer\" href=\"{phpLink}\">performance and security updates provided by the PHP Group</a> as soon as your distribution supports it." : "Вы используете PHP {version}. Рекомендуется обновить версию PHP, чтобы воспользоваться <a target=\"_blank\" rel=\"noreferrer\" href=\"{phpLink}\">улучшениями производительности и безопасности, внедрёнными PHP Group</a> как только новая версия будет доступна в Вашем дистрибутиве. ",
    "The reverse proxy headers configuration is incorrect, or you are accessing ownCloud from a trusted proxy. If you are not accessing ownCloud from a trusted proxy, this is a security issue and can allow an attacker to spoof their IP address as visible to ownCloud. Further information can be found in our <a target=\"_blank\" rel=\"noreferrer\" href=\"{docLink}\">documentation</a>." : "Конфигурация заголовков обратного прокси не верна, либо доступ к ownCloud осуществлён через доверенный прокси. Если ownCloud открыт не через доверенный прокси то это проблема безопасности, которая может позволить атакующему подделать IP адрес, который видит ownCloud. Дополнительная информация доступна в нашей  <a target=\"_blank\" rel=\"noreferrer\" href=\"{docLink}\">документации</a>.",
    "Memcached is configured as distributed cache, but the wrong PHP module \"memcache\" is installed. \\OC\\Memcache\\Memcached only supports \"memcached\" and not \"memcache\". See the <a target=\"_blank\" rel=\"noreferrer\" href=\"{wikiLink}\">memcached wiki about both modules</a>." : "Memcached настроен на распределенный кеш, но установлен не поддерживаемый модуль PHP \"memcache\". \\OC\\Memcache\\Memcached поддерживает только модуль \"memcached\", но не \"memcache\". Больше информации на <a target=\"_blank\" rel=\"noreferrer\" href=\"{wikiLink}\">wiki странице memcached о обоих модулях</a>.",
    "Some files have not passed the integrity check. Further information on how to resolve this issue can be found in our <a target=\"_blank\" rel=\"noreferrer\" href=\"{docLink}\">documentation</a>. (<a href=\"{codeIntegrityDownloadEndpoint}\">List of invalid files…</a> / <a href=\"{rescanEndpoint}\">Rescan…</a>)" : "Некоторые файлы не прошли проверку целостности. Дополнительная информация о том, как устранить данную проблему доступна в нашей <a target=\"_blank\" rel=\"noreferrer\" href=\"{docLink}\">документации</a>. (<a href=\"{codeIntegrityDownloadEndpoint}\">Список проблемных файлов…</a> / <a href=\"{rescanEndpoint}\">Сканировать ещё раз…</a>)",
    "Error occurred while checking server setup" : "Произошла ошибка при проверке настроек сервера",
    "Your data directory and your files are probably accessible from the Internet. The .htaccess file is not working. We strongly suggest that you configure your web server in a way that the data directory is no longer accessible or you move the data directory outside the web server document root." : "Ваш каталог данных и ваши файлы возможно доступны из Интернета. Файл .htaccess не работает. Мы настоятельно рекомендуем Вам настроить веб сервер таким образом, чтобы каталог данных не был больше доступен или переместить каталог данных за пределы корня веб сервера.",
    "The \"{header}\" HTTP header is not configured to equal to \"{expected}\". This is a potential security or privacy risk and we recommend adjusting this setting." : "Заголовок HTTP \"{header}\" не настроен на значение \"{expected}\". Это потенциальная проблема безопасности и мы рекомендуем изменить эти настройки.",
    "The \"Strict-Transport-Security\" HTTP header is not configured to at least \"{seconds}\" seconds. For enhanced security we recommend enabling HSTS as described in our <a href=\"{docUrl}\" rel=\"noreferrer\">security tips</a>." : "Заголовок HTTP \"Strict-Transport-Security\" должен быть настроен как минимум на \"{seconds}\" секунд. Для улучшения безопасности рекомендуется включить HSTS согласно нашим <a href=\"{docUrl}\">подсказкам по безопасности</a>.",
    "You are accessing this site via HTTP. We strongly suggest you configure your server to require using HTTPS instead as described in our <a href=\"{docUrl}\">security tips</a>." : "Вы зашли на этот сайт через HTTP. Мы настоятельно рекомендуем настроить ваш сервер на использование HTTPS согласно нашим <a href=\"{docUrl}\">подсказкам по безопасности</a>.",
    "Shared" : "Общий доступ",
    "Shared with {recipients}" : "Вы поделились с {recipients}",
    "Error" : "Ошибка",
    "Error while sharing" : "При попытке поделиться произошла ошибка",
    "Error while unsharing" : "При закрытии доступа произошла ошибка",
    "The public link will expire no later than {days} days after it is created" : "Срок действия публичной ссылки истекает не позже чем через {days} дней после её создания",
    "Set expiration date" : "Установить срок действия",
    "Expiration" : "Срок действия",
    "Expiration date" : "Дата окончания",
    "Expiration date is required" : "Срок действия обязателен",
    "Delete {link}" : "Удалить {link}",
    "Remove link" : "Удалить ссылку",
    "{fileName} link" : "Ссылка {fileName}",
    "Link" : "Ссылка",
    "Create public link" : "Создать общедоступную ссылку",
    "Edit" : "Редактировать",
    "Remove" : "Удалить",
    "Click to copy to clipboard" : "Копировать ссылку в буфер обмена",
    "Social share" : "Поделиться в соцсетях",
    "There are currently no link shares, you can create one" : "Сейчас нет ссылок для доступа, вы можете создать первую",
    "Anyone with the link has access to the file/folder" : "Каждый, у кого есть эта ссылка, имеет доступ к файлу/каталогу",
    "Copied!" : "Скопировано!",
    "Not supported!" : "Не поддерживается!",
    "Press ⌘-C to copy." : "Нажмите ⌘-C чтобы скопировать.",
    "Press Ctrl-C to copy." : "Нажмите Ctrl-C чтобы скопировать.",
    "Choose a password for the public link" : "Укажите пароль для публичной ссылки",
    "Password required" : "Требуется пароль",
    "Filename" : "Имя файла",
    "Password" : "Пароль",
    "Name" : "Название",
    "Allow editing" : "Разрешить редактирование",
    "Show file listing" : "Показать список файлов",
    "Edit link share: {name}" : "Изменить доступ по ссылке: {name}",
    "Save" : "Сохранить",
    "Create link share: {name}" : "Создать доступ по ссылке: {name}",
    "Remove password" : "Удалить пароль",
    "Share to Twitter. Opens in a new window." : "Поделиться в Twitter. Откроется в новом окне",
    "Share to Facebook. Opens in a new window." : "Поделиться в Facebook. Откроется в новом окне",
    "Share to Diaspora. Opens in a new window." : "Поделиться в Diaspora. Откроется в новом окне",
    "Share to Google+. Opens in a new window." : "Поделиться в Google+. Откроется в новом окне",
    "Share via email. Opens your mail client." : "Поделиться через  email. Откроется в вашем почтовом клиенте",
    "Error while sending notification" : "Ошибка при отправке уведомления",
    "Sending ..." : "Отправляется ...",
    "Email sent" : "Письмо отправлено",
    "Email link to person" : "Отправить ссылку по электронной почте",
    "Send link via email" : "Отправить ссылку по электронной почте",
    "Shared with you and the group {group} by {owner}" : "{owner} поделился с вами и группой {group} ",
    "Shared with you by {owner}" : "С вами поделился {owner} ",
    "group" : "группа",
    "remote" : "удаленный",
    "notify by email" : "уведомить по почте",
    "Unshare" : "Закрыть доступ",
    "can share" : "может делиться с другими",
    "can edit" : "может редактировать",
    "create" : "создать",
    "change" : "изменить",
    "delete" : "удалить",
    "access control" : "контроль доступа",
    "Could not unshare" : "Не удалось отменить доступ",
    "Share details could not be loaded for this item." : "Не удалось загрузить информацию об общем доступе для этого элемента.",
    "No users or groups found for {search}" : "Не найдено пользователей или групп по запросу {search}",
    "No users found for {search}" : "Не найдено пользователей по запросу {search}",
    "An error occurred. Please try again" : "Произошла ошибка. Попробуйте ещё раз",
    "{sharee} (group)" : "{sharee} (группа)",
    "{sharee} (at {server})" : "{sharee} (на {server})",
    "{sharee} (remote)" : "{sharee} (удалённо)",
    "Share" : "Поделиться",
    "User and Groups" : "Пользователь и группы",
    "Public Links" : "Общедоступные ссылки",
    "Resharing is not allowed" : "Повторное открытие доступа запрещено",
    "Share with people on other ownClouds using the syntax username@example.com/owncloud" : "Поделиться с людьми на других серверах ownCloud используя формат username@example.com/owncloud",
    "Share with users…" : "Поделиться с пользователями...",
    "Share with users, groups or remote users…" : "Поделиться с пользователями, группами или удаленными пользователями...",
    "Share with users or groups…" : "Поделиться с пользователями или группами...",
    "Share with users or remote users…" : "Общий доступ с пользователями или удалеными пользователями",
    "Error removing share" : "Ошибка удаления общего доступа",
    "Warning" : "Предупреждение",
    "Non-existing tag #{tag}" : "Несуществующий тег #{tag}",
    "restricted" : "ограниченный",
    "invisible" : "невидимый",
    "({scope})" : "({scope})",
    "Delete" : "Удалить",
    "Rename" : "Переименовать",
    "Collaborative tags" : "Совместные теги",
    "The object type is not specified." : "Тип объекта не указан",
    "Enter new" : "Ввести новое",
    "Add" : "Добавить",
    "Edit tags" : "Изменить метки",
    "Error loading dialog template: {error}" : "Ошибка загрузки шаблона диалога: {error}",
    "No tags selected for deletion." : "Не выбраны метки для удаления.",
    "unknown text" : "неизвестный текст",
    "Hello world!" : "Привет мир!",
    "sunny" : "солнечно",
    "Hello {name}, the weather is {weather}" : "Здравствуйте {name}, погода {weather}",
    "Hello {name}" : "Здравствуйте {name}",
    "new" : "новый",
    "_download %n file_::_download %n files_" : ["скачать %n файл","скачать %n файла","скачать %n файлов","скачать %n файлов"],
    "The upgrade is in progress, leaving this page might interrupt the process in some environments." : "Идет обновление. Покидая эту страницу, вы можете прервать процесс обновления.",
    "Updating to {version}" : "Обновляем до {version}",
    "An error occurred." : "Произошла ошибка.",
    "Please reload the page." : "Пожалуйста, обновите страницу.",
    "The update was unsuccessful. For more information <a href=\"{url}\">check our forum post</a> covering this issue." : "Обновление прошло не успешно. Больше информации  о данной проблеме можно найти <a href=\"{url}\">в сообщении на нащем форуме</a>.",
    "The update was unsuccessful. Please report this issue to the <a href=\"https://github.com/owncloud/core/issues\" target=\"_blank\">ownCloud community</a>." : "При обновлении произошла ошибка. Пожалуйста сообщите об этом <a href=\"https://github.com/owncloud/core/issues\" target=\"_blank\">сообществу ownCloud</a>.",
    "The update was successful. There were warnings." : "Обновление прошло успешно. Были предупреждения.",
    "The update was successful. Redirecting you to ownCloud now." : "Обновление прошло успешно. Перенаправляем в ownCloud.",
    "Searching other places" : "Идет поиск в других местах",
    "No search results in other folders" : "В других папках ничего не найдено",
    "_{count} search result in another folder_::_{count} search results in other folders_" : ["{count} результат в другой папке","{count} результата в другой папке","{count} результатов в другой папке","{count} результатов в других папках"],
    "Personal" : "Личное",
    "Users" : "Пользователи",
    "Apps" : "Приложения",
    "Admin" : "Администрирование",
    "Help" : "Помощь",
    "Access forbidden" : "Доступ запрещён",
    "File not found" : "Файл не найден",
    "The specified document has not been found on the server." : "Указанный документ не найден на сервере.",
    "You can click here to return to %s." : "Вы можете нажать здесь, чтобы вернуться в %s.",
    "Hey there,\n\njust letting you know that %s shared %s with you.\nView it: %s\n\n" : "Здравствуйте,\n\n%s поделился %s с вами.\nПосмотреть: %s\n",
    "The share will expire on %s." : "Доступ будет закрыт %s",
    "Cheers!" : "Всего наилучшего!",
    "Internal Server Error" : "Внутренняя ошибка сервера",
    "The server encountered an internal error and was unable to complete your request." : "Запрос не выполнен, на сервере произошла ошибка.",
    "Please contact the server administrator if this error reappears multiple times, please include the technical details below in your report." : "Пожалуйста, свяжитесь с администратором сервера если эта ошибка будет повторяться. Прикрепите указанную ниже информацию к своему сообщению.",
    "More details can be found in the server log." : "Больше деталей может быть найдено в журнале сервера.",
    "Technical details" : "Технические детали",
    "Remote Address: %s" : "Удаленный адрес: %s",
    "Request ID: %s" : "ID Запроса: %s",
    "Type: %s" : "Тип: %s",
    "Code: %s" : "Код: %s",
    "Message: %s" : "Сообщение: %s",
    "File: %s" : "Файл: %s",
    "Line: %s" : "Линия: %s",
    "Trace" : "Трассировка",
    "Create an <strong>admin account</strong>" : "Создать <strong>учётную запись администратора</strong>",
    "Username" : "Имя пользователя",
    "Storage & database" : "Хранилище и база данных",
    "Data folder" : "Каталог с данными",
    "Configure the database" : "Настройка базы данных",
    "Only %s is available." : "Доступен только %s.",
    "Install and activate additional PHP modules to choose other database types." : "Установите и активируйте дополнительные модули PHP для возможности выбора других типов баз данных.",
    "For more details check out the documentation." : "За дополнительными сведениями обратитесь к документации.",
    "Database user" : "Пользователь базы данных",
    "Database password" : "Пароль базы данных",
    "Database name" : "Название базы данных",
    "Database tablespace" : "Табличое пространство базы данных",
    "Database host" : "Хост базы данных",
    "Please specify the port number along with the host name (e.g., localhost: 5432)." : "Пожалуйста, вместе с именем хоста укажите и номер порта (например, localhost: 5432).",
    "Performance warning" : "Предупреждение о производительности",
    "SQLite will be used as database." : "В качестве базы данных будет использована SQLite.",
    "For larger installations we recommend to choose a different database backend." : "Для крупных проектов мы советуем выбрать другой тип базы данных.",
    "Especially when using the desktop client for file syncing the use of SQLite is discouraged." : "В частности не рекомендуется использовать SQLite при синхронизации файлов с использованием клиента для ПК.",
    "Finish setup" : "Завершить установку",
    "Finishing …" : "Завершение...",
    "Need help?" : "Нужна помощь?",
    "See the documentation" : "Посмотреть документацию",
    "Hey there,<br><br>just letting you know that %s shared <strong>%s</strong> with you.<br><a href=\"%s\">View it!</a><br><br>" : "Здравствуйте,<br><br>%s поделился с вами <strong>%s</strong>.<br>Перейдите по <a href=\"%s\">ссылке</a>, чтобы посмотреть<br><br>",
    "This application requires JavaScript for correct operation. Please {linkstart}enable JavaScript{linkend} and reload the page." : "Для корректной работы приложения требуется JavaScript. Пожалуйста, {linkstart}включите JavaScript{linkend} и обновите страницу.",
    "Log out" : "Выйти",
    "Search" : "Найти",
    "Server side authentication failed!" : "Ошибка аутентификации на стороне сервера!",
    "Please contact your administrator." : "Пожалуйста, обратитесь к администратору.",
    "An internal error occurred." : "Произошла внутренняя ошибка.",
    "Please try again or contact your administrator." : "Пожалуйста попробуйте ещё раз или свяжитесь с вашим администратором",
    "Username or email" : "Имя пользователя / email",
    "Log in" : "Войти",
    "Wrong password. Reset it?" : "Неправильный пароль. Сбросить его?",
    "Wrong password." : "Неправильный пароль.",
    "Stay logged in" : "Оставаться в системе",
    "Alternative Logins" : "Альтернативные имена пользователя",
    "Use the following link to reset your password: {link}" : "Используйте следующую ссылку чтобы сбросить пароль: {link}",
    "Password changed successfully" : "Пароль изменён успешно",
    "New password" : "Новый пароль",
    "New Password" : "Новый пароль",
    "Reset password" : "Сбросить пароль",
    "This ownCloud instance is currently in single user mode." : "Сервер ownCloud в настоящее время работает в однопользовательском режиме.",
    "This means only administrators can use the instance." : "Это значит, что только администраторы могут использовать сервер.",
    "Contact your system administrator if this message persists or appeared unexpectedly." : "Обратитесь к вашему системному администратору если это сообщение не исчезает или появляется неожиданно.",
    "Thank you for your patience." : "Спасибо за терпение.",
    "Two-step verification" : "Двухшаговая проверка",
    "Enhanced security has been enabled for your account. Please authenticate using a second factor." : "Для вашей учётной записи включена повышенная безопасность. Пожалуйста, аутентифицируйтесь через второй фактор.",
    "Cancel login" : "Отменить вход",
    "Please authenticate using the selected factor." : "Пожалуйста, аутентифицируйтесь выбранным фактором.",
    "An error occurred while verifying the token" : "Произошла ошибка при проверке токена",
    "You are accessing the server from an untrusted domain." : "Вы пытаетесь получить доступ к серверу с недоверенного домена.",
    "Please contact your administrator. If you are an administrator of this instance, configure the \"trusted_domains\" setting in config/config.php. An example configuration is provided in config/config.sample.php." : "Пожалуйста, обратитесь к администратору. Если вы являетесь администратором этого сервера, настройте параметры \"trusted_domains\" в файле config/config.php. Пример настройки можно найти в config/config.sample.php.",
    "Depending on your configuration, as an administrator you might also be able to use the button below to trust this domain." : "В зависимости от конфигурации, как администратор вы можете также внести домен в доверенные с помощью кнопки, расположенной ниже.",
    "Add \"%s\" as trusted domain" : "Добавить \"%s\" как доверенный домен",
    "App update required" : "Требуется обновление приложения",
    "%s will be updated to version %s" : "%s будет обновлен до версии %s",
    "These apps will be updated:" : "Следующие приложения будут обновлены:",
    "The theme %s has been disabled." : "Тема %s была отключена.",
    "Please make sure that the database, the config folder and the data folder have been backed up before proceeding." : "Перед продолжением убедитесь, что вы сделали резервную копию базы данных, каталога конфигурации и каталога с данными.",
    "Start update" : "Запустить обновление",
    "To avoid timeouts with larger installations, you can instead run the following command from your installation directory:" : "Чтобы избежать тайм-аутов в крупных установках, вместо этого можно выполнить следующую команду в каталоге установки:",
    "Detailed logs" : "Подбробные логи",
    "Update needed" : "Требуется обновление",
    "Please use the command line updater because you have a big instance." : "Пожалуйста, используйте обновление через командную строку, так как данная установка имеет большой размер.",
    "For help, see the  <a target=\"_blank\" rel=\"noreferrer\" href=\"%s\">documentation</a>." : "Для помощи, ознакомьтесь с  <a target=\"_blank\" rel=\"noreferrer\" href=\"%s\">документацией</a>.",
    "This %s instance is currently in maintenance mode, which may take a while." : "Этот сервер %s находится в режиме технического обслуживания, которое может занять некоторое время.",
    "This page will refresh itself when the %s instance is available again." : "Эта страница автоматически обновится, когда сервер %s снова станет доступен.",
    "Could not reset password because the token is invalid" : "Не удалось сбросить пароль, так как токен неправильный",
    "Could not reset password because the token expired" : "Не удалось сбросить пароль, так как токен устарел",
    "Could not reset password because the token does not match" : "Не удалось сбросить пароль, так как токен не соответствует",
    "Copy to clipboard" : "Скопировать в буфер обмена",
    "Choose a password" : "Выберите пароль",
    "Upload only" : "Только закачка",
    "Sending" : "Отправка",
    "Menu" : "Меню",
    "Read only" : "Только чтение",
    "Read & Write" : "Чтение и запись",
    "Email notification not sent" : "Уведомление почтой не было отправлено",
    "You took too long to login, please try again now" : "Ваш вход занял слишком много времени, пожалуйста попробуйте ещё раз сейчас",
    "Choose an expiration date" : "Выберите срок действия",
    "An error occured" : "Произошла ошибка",
    "Send copy to self" : "Отправить копию себе",
    "Add personal message" : "Добавить личное сообщение",
    "Error adding {addItem}: {addItem} already exists" : "Ошибка при добавлении {addItem}: {addItem} уже существует",
    "federated" : "федеративный",
    "Link name" : "Имя ссылки",
    "Recipients can view, download, edit, delete and upload contents." : "Получатели могут просматривать, скачивать, править, удалять и закачивать содержимое.",
    "Download / View" : "Скачивание / Просмотр",
    "Download / View / Upload" : "Скачивание / Просмотр / Закачка",
    "Owner: {owner}" : "Владелец: {owner}",
    "Email notification was sent!" : "Уведомление почтой было отправлено!",
    "Please contact the server administrator if this error reappears multiple times and include the technical details below in your report." : "Если эта ошибка будет повторяться, то пожалуйста свяжитесь с администратором этого сервера, и приложите к сообщению технические подробности, приведённые ниже.",
    "You are trying to access a private link. Please log in first." : "Вы пытаетесь получить доступ по личной ссылке. Пожалуйста, сначала войдите.",
    "It looks like your instance may host many files and/or users. To ensure a smooth upgrade process, please use the command line updater (occ upgrade)." : "Возможно, что ваш экземпляр может содержать много файлов и/или пользователей. Чтобы обеспечить плавный процесс обновления, используйте обновление через командную строку(occ upgrade).",
    "Couldn't send mail to following recipient(s): %s " : "Не удалось отправить почту следующим получателям: %s ",
    "Receive files from multiple recipients without revealing the contents of the folder." : "Получение файлов от многих получателей без раскрытия содержимого каталога.",
    "Recipients can view or download contents." : "Получатели могут просматривать или скачивать содержимое.",
    "{sharee} (federated)" : "{sharee} (федеративный)",
    "Personal note from the sender: %s." : "Личное замечание от отправителя: %s.",
    "Automatic updating is disabled in config.php. To upgrade your instance, please use the command line updater (occ upgrade)." : "Автоматическое обновление отключается в config.php. Для обновления вашего экземпляра, пожалуйста, используйте командную строку(occ upgrade).",
    "Imprint" : "Штамп",
    "An error occured while sending email" : "При отправке письма произошла ошибка",
    "E-Mail sent" : "Письмо отправлено",
    "Privacy Policy" : "Политика конфиденциальности",
    "Sharing is not allowed" : "Предоставление доступа не разрешено",
    "Personal note from the sender: <br> %s." : "Личная заметка от отправителя: <br> %s.",
    "Static" : "Статично",
    "Confirm Password" : "Подтвердите пароль",
<<<<<<< HEAD
=======
    "User" : "Пользователь",
    "Group" : "Группа",
>>>>>>> 7a3d8674
    "Recipients can view, download and upload contents." : "Получатели могут просматривать, скачивать и закачивать содержимое.",
    "Download / View / Edit" : "Скачивание / Просмотр / Правка",
    "Recipients can view, download and edit contents." : "Получатели могут просматривать, скачиать или править содержимое.",
    "Can not remove required password" : "Нельзя удалить обязательный пароль",
<<<<<<< HEAD
    "Share with user {shareWith} has attribute {name} which is no longer available. Please recreate the share!" : "Доступ для пользователя {shareWith} создан с атрибутом {name}, который больше не поддерживается. Пожалуйста, переоткройте доступ!"
=======
    "Share with user {shareWith} has attribute {name} which is no longer available. Please recreate the share!" : "Доступ для пользователя {shareWith} создан с атрибутом {name}, который больше не поддерживается. Пожалуйста, переоткройте доступ!",
    "Guest" : "Гость",
    "At {server}" : "На {server}",
    "Federated" : "Федеративный"
>>>>>>> 7a3d8674
},
"nplurals=4; plural=(n%10==1 && n%100!=11 ? 0 : n%10>=2 && n%10<=4 && (n%100<12 || n%100>14) ? 1 : n%10==0 || (n%10>=5 && n%10<=9) || (n%100>=11 && n%100<=14)? 2 : 3);");<|MERGE_RESOLUTION|>--- conflicted
+++ resolved
@@ -376,22 +376,15 @@
     "Personal note from the sender: <br> %s." : "Личная заметка от отправителя: <br> %s.",
     "Static" : "Статично",
     "Confirm Password" : "Подтвердите пароль",
-<<<<<<< HEAD
-=======
     "User" : "Пользователь",
     "Group" : "Группа",
->>>>>>> 7a3d8674
     "Recipients can view, download and upload contents." : "Получатели могут просматривать, скачивать и закачивать содержимое.",
     "Download / View / Edit" : "Скачивание / Просмотр / Правка",
     "Recipients can view, download and edit contents." : "Получатели могут просматривать, скачиать или править содержимое.",
     "Can not remove required password" : "Нельзя удалить обязательный пароль",
-<<<<<<< HEAD
-    "Share with user {shareWith} has attribute {name} which is no longer available. Please recreate the share!" : "Доступ для пользователя {shareWith} создан с атрибутом {name}, который больше не поддерживается. Пожалуйста, переоткройте доступ!"
-=======
     "Share with user {shareWith} has attribute {name} which is no longer available. Please recreate the share!" : "Доступ для пользователя {shareWith} создан с атрибутом {name}, который больше не поддерживается. Пожалуйста, переоткройте доступ!",
     "Guest" : "Гость",
     "At {server}" : "На {server}",
     "Federated" : "Федеративный"
->>>>>>> 7a3d8674
 },
 "nplurals=4; plural=(n%10==1 && n%100!=11 ? 0 : n%10>=2 && n%10<=4 && (n%100<12 || n%100>14) ? 1 : n%10==0 || (n%10>=5 && n%10<=9) || (n%100>=11 && n%100<=14)? 2 : 3);");