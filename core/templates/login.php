<?php /** @var $l OC_L10N */ ?>

<!--[if IE 8]><style>input[type="checkbox"]{padding:0;}</style><![endif]-->
<form method="post" name="login">
	<fieldset>
	<?php if (!empty($_['redirect_url'])) {
		print_unescaped('<input type="hidden" name="redirect_url" value="' . OC_Util::sanitizeHTML($_['redirect_url']) . '" />');
	} ?>
		<?php if (isset($_['invalidcookie']) && ($_['invalidcookie'])): ?>
		<div class="warning">
			<?php p($l->t('Automatic logon rejected!')); ?><br>
			<small><?php p($l->t('If you did not change your password recently, your account may be compromised!')); ?></small>
			<br>
			<small><?php p($l->t('Please change your password to secure your account again.')); ?></small>
		</div>
		<?php endif; ?>
		<?php if (isset($_['apacheauthfailed']) && ($_['apacheauthfailed'])): ?>
			<div class="warning">
				<?php p($l->t('Server side authentication failed!')); ?><br>
				<small><?php p($l->t('Please contact your administrator.')); ?></small>
			</div>
		<?php endif; ?>
		<p id="message" class="hidden">
			<img class="float-spinner" src="<?php p(\OCP\Util::imagePath('core', 'loading-dark.gif'));?>"/>
			<span id="messageText"></span>
			<!-- the following div ensures that the spinner is always inside the #message div -->
			<div style="clear: both;"></div>
		</p>
		<p class="infield grouptop">
			<input type="text" name="user" id="user" placeholder=""
				   value="<?php p($_['username']); ?>"
				   <?php p($_['user_autofocus'] ? 'autofocus' : ''); ?>
				   autocomplete="on" autocapitalize="off" autocorrect="off" required />
			<label for="user" class="infield"><?php p($l->t('Username')); ?></label>
			<img class="svg" src="<?php print_unescaped(image_path('', 'actions/user.svg')); ?>" alt=""/>
		</p>

		<p class="infield groupbottom">
			<input type="password" name="password" id="password" value="" placeholder=""
				   <?php p($_['user_autofocus'] ? '' : 'autofocus'); ?>
				   autocomplete="on" autocapitalize="off" autocorrect="off" required />
			<label for="password" class="infield"><?php p($l->t('Password')); ?></label>
			<img class="svg" id="password-icon" src="<?php print_unescaped(image_path('', 'actions/password.svg')); ?>" alt=""/>
		</p>

		<?php if (isset($_['invalidpassword']) && ($_['invalidpassword'])): ?>
		<a class="warning" href="<?php print_unescaped(OC_Helper::linkToRoute('core_lostpassword_index')) ?>">
			<?php p($l->t('Lost your password?')); ?>
		</a>
		<?php endif; ?>
		<?php if ($_['rememberLoginAllowed'] === true) : ?>
		<input type="checkbox" name="remember_login" value="1" id="remember_login" />
		<label for="remember_login"><?php p($l->t('remember')); ?></label>
		<?php endif; ?>
		<input type="hidden" name="timezone-offset" id="timezone-offset"/>
<<<<<<< HEAD
		<input type="hidden" name="requesttoken" value="<?php p($_['requesttoken']) ?>" />
		<input type="submit" id="submit" class="login primary" value="<?php p($l->t('Log in')); ?>"/>
=======
		<input type="submit" id="submit" class="login primary" value="<?php p($l->t('Log in')); ?>" disabled="disabled"/>
>>>>>>> b6d2d632
	</fieldset>
</form>
<?php if (!empty($_['alt_login'])) { ?>
<form id="alternative-logins">
	<fieldset>
		<legend><?php p($l->t('Alternative Logins')) ?></legend>
		<ul>
			<?php foreach($_['alt_login'] as $login): ?>
				<li><a class="button" href="<?php print_unescaped($login['href']); ?>" ><?php p($login['name']); ?></a></li>
			<?php endforeach; ?>
		</ul>
	</fieldset>
</form>
<?php } ?>

<?php
OCP\Util::addscript('core', 'visitortimezone');
<|MERGE_RESOLUTION|>--- conflicted
+++ resolved
@@ -53,12 +53,8 @@
 		<label for="remember_login"><?php p($l->t('remember')); ?></label>
 		<?php endif; ?>
 		<input type="hidden" name="timezone-offset" id="timezone-offset"/>
-<<<<<<< HEAD
 		<input type="hidden" name="requesttoken" value="<?php p($_['requesttoken']) ?>" />
-		<input type="submit" id="submit" class="login primary" value="<?php p($l->t('Log in')); ?>"/>
-=======
 		<input type="submit" id="submit" class="login primary" value="<?php p($l->t('Log in')); ?>" disabled="disabled"/>
->>>>>>> b6d2d632
 	</fieldset>
 </form>
 <?php if (!empty($_['alt_login'])) { ?>
