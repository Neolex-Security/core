--- conflicted
+++ resolved
@@ -1,15 +1,10 @@
 <?php $TRANSLATIONS = array(
-<<<<<<< HEAD
-"OpenID Changed" => "La agordo de OpenID estas ŝanĝita",
-"Invalid request" => "Nevalida peto",
-=======
 "Unable to load list from App Store" => "Ne eblis ŝargi liston el aplikaĵovendejo",
 "Email saved" => "La retpoŝtadreso konserviĝis",
 "Invalid email" => "Nevalida retpoŝtadreso",
 "OpenID Changed" => "La agordo de OpenID estas ŝanĝita",
 "Invalid request" => "Nevalida peto",
 "Authentication error" => "Aŭtentiga eraro",
->>>>>>> 46d6fd15
 "Language changed" => "La lingvo estas ŝanĝita",
 "Error" => "Eraro",
 "Disable" => "Malkapabligi",
