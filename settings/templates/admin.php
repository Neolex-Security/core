--- conflicted
+++ resolved
@@ -4,21 +4,8 @@
  * See the COPYING-README file.
  */
 $levels=array('Debug','Info','Warning','Error','Fatal');
-	
-if(!$_['htaccessworking']) {
-	?>
-	<fieldset class="personalblock">
-		<legend><strong><?php echo $l->t('Security Warning');?></strong></legend>
-	
-		<span class="securitywarning">Your data directory and your files are probably accessible from the internet. The .htaccess file that ownCloud provides is not working. We strongly suggest that you configure your webserver in a way that the data directory is no longer accessible or you move the data directory outside the webserver document root.</span>
-		
-	</fieldset>	
-	<?php	
-}
 ?>
 
-<<<<<<< HEAD
-=======
 <?php
 
 if(!$_['htaccessworking']) {
@@ -32,7 +19,6 @@
 <?php	
 }
 ?>
->>>>>>> 46d6fd15
 
 
 <?php foreach($_['forms'] as $form){
@@ -81,9 +67,6 @@
 <input id='moreLog' type='button' value='<?php echo $l->t('More');?>...'></input>
 <?php endif; ?>
 
-<<<<<<< HEAD
-</fieldset>
-=======
 </fieldset>
 
 
@@ -91,4 +74,3 @@
 	<strong>ownCloud</strong> <?php echo(OC_Util::getVersionString()); ?> <?php echo(OC_Util::getEditionString()); ?> (<?php echo(OC_Updater::ShowUpdatingHint()); ?>)<br />
 	Developed by the <a href="http://ownCloud.org/contact" target="_blank">ownCloud community</a>, the <a href="http://gitorious.org/owncloud" target="_blank">source code</a> is licensed under the <a href="http://www.gnu.org/licenses/agpl-3.0.html" target="_blank"><abbr title="Affero General Public License">AGPL</abbr></a>.
 </p>
->>>>>>> 46d6fd15
