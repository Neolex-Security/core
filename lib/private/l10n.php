<?php
/**
 * ownCloud
 *
 * @author Frank Karlitschek
 * @author Jakob Sack
 * @copyright 2012 Frank Karlitschek frank@owncloud.org
 * @copyright 2013 Jakob Sack
 *
 * This library is free software; you can redistribute it and/or
 * modify it under the terms of the GNU AFFERO GENERAL PUBLIC LICENSE
 * License as published by the Free Software Foundation; either
 * version 3 of the License, or any later version.
 *
 * This library is distributed in the hope that it will be useful,
 * but WITHOUT ANY WARRANTY; without even the implied warranty of
 * MERCHANTABILITY or FITNESS FOR A PARTICULAR PURPOSE.  See the
 * GNU AFFERO GENERAL PUBLIC LICENSE for more details.
 *
 * You should have received a copy of the GNU Affero General Public
 * License along with this library.  If not, see <http://www.gnu.org/licenses/>.
 *
 */

/**
 * This class is for i18n and l10n
 */
class OC_L10N implements \OCP\IL10N {
	/**
	 * cache
	 */
	protected static $cache = array();

	/**
	 * The best language
	 */
	protected static $language = '';

	/**
	 * App of this object
	 */
	protected $app;

	/**
	 * Language of this object
	 */
	protected $lang;

	/**
	 * Translations
	 */
	private $translations = array();

	/**
	 * Plural forms (string)
	 */
	private $plural_form_string = 'nplurals=2; plural=(n != 1);';

	/**
	 * Plural forms (function)
	 */
	private $plural_form_function = null;

	/**
	 * Localization
	 */
	private $localizations = array(
		'jsdate' => 'dd.mm.yy',
		'date' => '%d.%m.%Y',
		'datetime' => '%d.%m.%Y %H:%M:%S',
		'time' => '%H:%M:%S',
		'firstday' => 0);

	/**
	 * get an L10N instance
	 * @param string $app
	 * @param string|null $lang
<<<<<<< HEAD
	 * @return \OC_L10N
=======
	 * @return OC_L10N
>>>>>>> ab696edb
	 */
	public static function get($app, $lang=null) {
		if (is_null($lang)) {
			return OC::$server->getL10N($app);
		} else {
			return new \OC_L10N($app, $lang);
		}
	}

	/**
	 * @brief The constructor
	 * @param string $app app requesting l10n
	 * @param string $lang default: null Language
<<<<<<< HEAD
=======
	 * @returns OC_L10N-Object
>>>>>>> ab696edb
	 *
	 * If language is not set, the constructor tries to find the right
	 * language.
	 */
	public function __construct($app, $lang = null) {
		$this->app = $app;
		$this->lang = $lang;
	}

	/**
	 * @param string $transFile
	 */
	public function load($transFile) {
		$this->app = true;
		include $transFile;
		if(isset($TRANSLATIONS) && is_array($TRANSLATIONS)) {
			$this->translations = $TRANSLATIONS;
		}
		if(isset($PLURAL_FORMS)) {
			$this->plural_form_string = $PLURAL_FORMS;
		}
	}

	protected function init() {
		if ($this->app === true) {
			return;
		}
		$app = OC_App::cleanAppId($this->app);
		$lang = str_replace(array('\0', '/', '\\', '..'), '', $this->lang);
		$this->app = true;
		// Find the right language
		if(is_null($lang) || $lang == '') {
			$lang = self::findLanguage($app);
		}

		// Use cache if possible
		if(array_key_exists($app.'::'.$lang, self::$cache)) {

			$this->translations = self::$cache[$app.'::'.$lang]['t'];
			$this->localizations = self::$cache[$app.'::'.$lang]['l'];
		}
		else{
			$i18ndir = self::findI18nDir($app);
			// Localization is in /l10n, Texts are in $i18ndir
			// (Just no need to define date/time format etc. twice)
			if((OC_Helper::issubdirectory($i18ndir.$lang.'.php', OC::$SERVERROOT.'/core/l10n/')
				|| OC_Helper::issubdirectory($i18ndir.$lang.'.php', OC::$SERVERROOT.'/lib/l10n/')
				|| OC_Helper::issubdirectory($i18ndir.$lang.'.php', OC::$SERVERROOT.'/settings')
				|| OC_Helper::issubdirectory($i18ndir.$lang.'.php', OC_App::getAppPath($app).'/l10n/')
				)
				&& file_exists($i18ndir.$lang.'.php')) {
				// Include the file, save the data from $CONFIG
				$transFile = strip_tags($i18ndir).strip_tags($lang).'.php';
				include $transFile;
				if(isset($TRANSLATIONS) && is_array($TRANSLATIONS)) {
					$this->translations = $TRANSLATIONS;
					//merge with translations from theme
					$theme = OC_Config::getValue( "theme" );
					if (!is_null($theme)) {
						$transFile = OC::$SERVERROOT.'/themes/'.$theme.substr($transFile, strlen(OC::$SERVERROOT));
						if (file_exists($transFile)) {
							include $transFile;
							if (isset($TRANSLATIONS) && is_array($TRANSLATIONS)) {
								$this->translations = array_merge($this->translations, $TRANSLATIONS);
							}
						}
					}
				}
				if(isset($PLURAL_FORMS)) {
					$this->plural_form_string = $PLURAL_FORMS;
				}
			}

			if(file_exists(OC::$SERVERROOT.'/core/l10n/l10n-'.$lang.'.php') && OC_Helper::issubdirectory(OC::$SERVERROOT.'/core/l10n/l10n-'.$lang.'.php', OC::$SERVERROOT.'/core/l10n/')) {
				// Include the file, save the data from $CONFIG
				include OC::$SERVERROOT.'/core/l10n/l10n-'.$lang.'.php';
				if(isset($LOCALIZATIONS) && is_array($LOCALIZATIONS)) {
					$this->localizations = array_merge($this->localizations, $LOCALIZATIONS);
				}
			}

			self::$cache[$app.'::'.$lang]['t'] = $this->translations;
			self::$cache[$app.'::'.$lang]['l'] = $this->localizations;
		}
	}

	/**
	 * @brief Creates a function that The constructor
	 *
	 * If language is not set, the constructor tries to find the right
	 * language.
	 *
	 * Parts of the code is copied from Habari:
	 * https://github.com/habari/system/blob/master/classes/locale.php
	 * @param $string string
	 * @return string
	 */
	protected function createPluralFormFunction($string){
		if(preg_match( '/^\s*nplurals\s*=\s*(\d+)\s*;\s*plural=(.*)$/u', $string, $matches)) {
			// sanitize
			$nplurals = preg_replace( '/[^0-9]/', '', $matches[1] );
			$plural = preg_replace( '#[^n0-9:\(\)\?\|\&=!<>+*/\%-]#', '', $matches[2] );

			$body = str_replace(
				array( 'plural', 'n', '$n$plurals', ),
				array( '$plural', '$n', '$nplurals', ),
				'nplurals='. $nplurals . '; plural=' . $plural
			);

			// add parents
			// important since PHP's ternary evaluates from left to right
			$body .= ';';
			$res = '';
			$p = 0;
			for($i = 0; $i < strlen($body); $i++) {
				$ch = $body[$i];
				switch ( $ch ) {
				case '?':
					$res .= ' ? (';
					$p++;
					break;
				case ':':
					$res .= ') : (';
					break;
				case ';':
					$res .= str_repeat( ')', $p ) . ';';
					$p = 0;
					break;
				default:
					$res .= $ch;
				}
			}

			$body = $res . 'return ($plural>=$nplurals?$nplurals-1:$plural);';
			return create_function('$n', $body);
		}
		else {
			// default: one plural form for all cases but n==1 (english)
			return create_function(
				'$n',
				'$nplurals=2;$plural=($n==1?0:1);return ($plural>=$nplurals?$nplurals-1:$plural);'
			);
		}
	}

	/**
	 * @brief Translating
	 * @param string $text The text we need a translation for
	 * @param array $parameters default:array() Parameters for sprintf
	 * @return \OC_L10N_String Translation or the same text
	 *
	 * Returns the translation. If no translation is found, $text will be
	 * returned.
	 */
	public function t($text, $parameters = array()) {
		return new OC_L10N_String($this, $text, $parameters);
	}

	/**
	 * @brief Translating
	 * @param string $text_singular the string to translate for exactly one object
	 * @param string $text_plural the string to translate for n objects
	 * @param integer $count Number of objects
	 * @param array $parameters default:array() Parameters for sprintf
	 * @return \OC_L10N_String Translation or the same text
	 *
	 * Returns the translation. If no translation is found, $text will be
	 * returned. %n will be replaced with the number of objects.
	 *
	 * The correct plural is determined by the plural_forms-function
	 * provided by the po file.
	 *
	 */
	public function n($text_singular, $text_plural, $count, $parameters = array()) {
		$this->init();
		$identifier = "_${text_singular}_::_${text_plural}_";
		if( array_key_exists($identifier, $this->translations)) {
			return new OC_L10N_String( $this, $identifier, $parameters, $count );
		}
		else{
			if($count === 1) {
				return new OC_L10N_String($this, $text_singular, $parameters, $count);
			}
			else{
				return new OC_L10N_String($this, $text_plural, $parameters, $count);
			}
		}
	}

	/**
	 * @brief Translating
	 * @param $textArray The text array we need a translation for
	 * @returns Translation or the same text
	 *
	 * Returns the translation. If no translation is found, $textArray will be
	 * returned.
	 *
	 *
	 * @deprecated deprecated since ownCloud version 5.0
	 * This method will probably be removed with ownCloud 6.0
	 *
	 *
	 */
	public function tA($textArray) {
		OC_Log::write('core', 'DEPRECATED: the method tA is deprecated and will be removed soon.', OC_Log::WARN);
		$result = array();
		foreach($textArray as $key => $text) {
			$result[$key] = (string)$this->t($text);
		}
		return $result;
	}

	/**
	 * @brief getTranslations
	 * @returns Fetch all translations
	 *
	 * Returns an associative array with all translations
	 */
	public function getTranslations() {
		$this->init();
		return $this->translations;
	}

	/**
	 * @brief getPluralFormString
	 * @returns string containing the gettext "Plural-Forms"-string
	 *
	 * Returns a string like "nplurals=2; plural=(n != 1);"
	 */
	public function getPluralFormString() {
		$this->init();
		return $this->plural_form_string;
	}

	/**
	 * @brief getPluralFormFunction
	 * @returns string the plural form function
	 *
	 * returned function accepts the argument $n
	 */
	public function getPluralFormFunction() {
		$this->init();
		if(is_null($this->plural_form_function)) {
			$this->plural_form_function = $this->createPluralFormFunction($this->plural_form_string);
		}
		return $this->plural_form_function;
	}

	/**
	 * @brief get localizations
	 * @returns Fetch all localizations
	 *
	 * Returns an associative array with all localizations
	 */
	public function getLocalizations() {
		$this->init();
		return $this->localizations;
	}

	/**
	 * @brief Localization
	 * @param string $type Type of localization
<<<<<<< HEAD
	 * @param array $data parameters for this localization
=======
	 * @param $params parameters for this localization
>>>>>>> ab696edb
	 * @returns String or false
	 *
	 * Returns the localized data.
	 *
	 * Implemented types:
	 *  - date
	 *    - Creates a date
	 *    - l10n-field: date
	 *    - params: timestamp (int/string)
	 *  - datetime
	 *    - Creates date and time
	 *    - l10n-field: datetime
	 *    - params: timestamp (int/string)
	 *  - time
	 *    - Creates a time
	 *    - l10n-field: time
	 *    - params: timestamp (int/string)
	 */
	public function l($type, $data) {
		$this->init();
		switch($type) {
			// If you add something don't forget to add it to $localizations
			// at the top of the page
			case 'date':
			case 'datetime':
			case 'time':
				if($data instanceof DateTime) {
					return $data->format($this->localizations[$type]);
				} elseif(is_string($data) && !is_numeric($data)) {
					$data = strtotime($data);
				}
				$locales = array(self::findLanguage());
				if (strlen($locales[0]) == 2) {
					$locales[] = $locales[0].'_'.strtoupper($locales[0]);
				}
				setlocale(LC_TIME, $locales);
				$format = $this->localizations[$type];
				// Check for Windows to find and replace the %e modifier correctly
				if (strtoupper(substr(PHP_OS, 0, 3)) == 'WIN') {
					$format = preg_replace('#(?<!%)((?:%%)*)%e#', '\1%#d', $format);
				}
				return strftime($format, $data);
				break;
			case 'firstday':
			case 'jsdate':
				return $this->localizations[$type];
			default:
				return false;
		}
	}

	/**
	 * @brief Choose a language
<<<<<<< HEAD
	 * @param array $texts Associative Array with possible strings
=======
	 * @param array $text Associative Array with possible strings
>>>>>>> ab696edb
	 * @returns String
	 *
	 * $text is an array 'de' => 'hallo welt', 'en' => 'hello world', ...
	 *
	 * This function is useful to avoid loading thousands of files if only one
	 * simple string is needed, for example in appinfo.php
	 */
	public static function selectLanguage($texts) {
		$lang = self::findLanguage(array_keys($texts));
		return $texts[$lang];
	}

	/**
	 * @brief find the best language
<<<<<<< HEAD
	 * @param array|string $app Array or string, details below
=======
	 * @param array|string $app details below
>>>>>>> ab696edb
	 * @returns string language
	 *
	 * If $app is an array, ownCloud assumes that these are the available
	 * languages. Otherwise ownCloud tries to find the files in the l10n
	 * folder.
	 *
	 * If nothing works it returns 'en'
	 */
	public static function findLanguage($app = null) {
		if(!is_array($app) && self::$language != '') {
			return self::$language;
		}

		if(OC_User::getUser() && OC_Preferences::getValue(OC_User::getUser(), 'core', 'lang')) {
			$lang = OC_Preferences::getValue(OC_User::getUser(), 'core', 'lang');
			self::$language = $lang;
			if(is_array($app)) {
				$available = $app;
				$lang_exists = array_search($lang, $available) !== false;
			} else {
				$lang_exists = self::languageExists($app, $lang);
			}
			if($lang_exists) {
				return $lang;
			}
		}

		$default_language = OC_Config::getValue('default_language', false);

		if($default_language !== false) {
			return $default_language;
		}

		if(isset($_SERVER['HTTP_ACCEPT_LANGUAGE'])) {
			if(is_array($app)) {
				$available = $app;
			} else {
				$available = self::findAvailableLanguages($app);
			}

			// E.g. make sure that 'de' is before 'de_DE'.
			sort($available);

			$preferences = preg_split('/,\s*/', strtolower($_SERVER['HTTP_ACCEPT_LANGUAGE']));
			foreach($preferences as $preference) {
				list($preferred_language) = explode(';', $preference);
				$preferred_language = str_replace('-', '_', $preferred_language);
				foreach($available as $available_language) {
					if ($preferred_language === strtolower($available_language)) {
						if (is_null($app)) {
							self::$language = $available_language;
						}
						return $available_language;
					}
				}
				foreach($available as $available_language) {
					if (substr($preferred_language, 0, 2) === $available_language) {
						if (is_null($app)) {
							self::$language = $available_language;
						}
						return $available_language;
					}
				}
			}
		}

		// Last try: English
		return 'en';
	}

	/**
	 * @brief find the l10n directory
	 * @param string $app App that needs to be translated
	 * @returns directory
	 */
	protected static function findI18nDir($app) {
		// find the i18n dir
		$i18ndir = OC::$SERVERROOT.'/core/l10n/';
		if($app != '') {
			// Check if the app is in the app folder
			if(file_exists(OC_App::getAppPath($app).'/l10n/')) {
				$i18ndir = OC_App::getAppPath($app).'/l10n/';
			}
			else{
				$i18ndir = OC::$SERVERROOT.'/'.$app.'/l10n/';
			}
		}
		return $i18ndir;
	}

	/**
	 * @brief find all available languages for an app
	 * @param string $app App that needs to be translated
	 * @returns array an array of available languages
	 */
	public static function findAvailableLanguages($app=null) {
		$available=array('en');//english is always available
		$dir = self::findI18nDir($app);
		if(is_dir($dir)) {
			$files=scandir($dir);
			foreach($files as $file) {
				if(substr($file, -4, 4) === '.php' && substr($file, 0, 4) !== 'l10n') {
					$i = substr($file, 0, -4);
					$available[] = $i;
				}
			}
		}
		return $available;
	}

	/**
	 * @param string $app
	 * @param string $lang
<<<<<<< HEAD
	 * @param string $app
=======
	 * @returns bool
>>>>>>> ab696edb
	 */
	public static function languageExists($app, $lang) {
		if ($lang == 'en') {//english is always available
			return true;
		}
		$dir = self::findI18nDir($app);
		if(is_dir($dir)) {
			return file_exists($dir.'/'.$lang.'.php');
		}
		return false;
	}
}<|MERGE_RESOLUTION|>--- conflicted
+++ resolved
@@ -75,11 +75,7 @@
 	 * get an L10N instance
 	 * @param string $app
 	 * @param string|null $lang
-<<<<<<< HEAD
 	 * @return \OC_L10N
-=======
-	 * @return OC_L10N
->>>>>>> ab696edb
 	 */
 	public static function get($app, $lang=null) {
 		if (is_null($lang)) {
@@ -93,10 +89,6 @@
 	 * @brief The constructor
 	 * @param string $app app requesting l10n
 	 * @param string $lang default: null Language
-<<<<<<< HEAD
-=======
-	 * @returns OC_L10N-Object
->>>>>>> ab696edb
 	 *
 	 * If language is not set, the constructor tries to find the right
 	 * language.
@@ -359,11 +351,7 @@
 	/**
 	 * @brief Localization
 	 * @param string $type Type of localization
-<<<<<<< HEAD
 	 * @param array $data parameters for this localization
-=======
-	 * @param $params parameters for this localization
->>>>>>> ab696edb
 	 * @returns String or false
 	 *
 	 * Returns the localized data.
@@ -417,11 +405,7 @@
 
 	/**
 	 * @brief Choose a language
-<<<<<<< HEAD
-	 * @param array $texts Associative Array with possible strings
-=======
 	 * @param array $text Associative Array with possible strings
->>>>>>> ab696edb
 	 * @returns String
 	 *
 	 * $text is an array 'de' => 'hallo welt', 'en' => 'hello world', ...
@@ -429,18 +413,14 @@
 	 * This function is useful to avoid loading thousands of files if only one
 	 * simple string is needed, for example in appinfo.php
 	 */
-	public static function selectLanguage($texts) {
-		$lang = self::findLanguage(array_keys($texts));
-		return $texts[$lang];
+	public static function selectLanguage($text) {
+		$lang = self::findLanguage(array_keys($text));
+		return $text[$lang];
 	}
 
 	/**
 	 * @brief find the best language
-<<<<<<< HEAD
-	 * @param array|string $app Array or string, details below
-=======
 	 * @param array|string $app details below
->>>>>>> ab696edb
 	 * @returns string language
 	 *
 	 * If $app is an array, ownCloud assumes that these are the available
@@ -554,11 +534,7 @@
 	/**
 	 * @param string $app
 	 * @param string $lang
-<<<<<<< HEAD
-	 * @param string $app
-=======
 	 * @returns bool
->>>>>>> ab696edb
 	 */
 	public static function languageExists($app, $lang) {
 		if ($lang == 'en') {//english is always available
