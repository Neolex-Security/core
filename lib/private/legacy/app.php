--- conflicted
+++ resolved
@@ -843,11 +843,7 @@
 				return true;
 			}
 			// update app version in db
-<<<<<<< HEAD
-			\OC::$server->getConfig()->setAppValue($app, 'installed_version', $currentVersion);
-=======
 			\OC::$server->getConfig()->setAppValue($app, 'installed_version', $info['version']);
->>>>>>> 751dd70e
 		}
 		return false;
 	}
