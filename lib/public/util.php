--- conflicted
+++ resolved
@@ -107,13 +107,8 @@
 	 * @param int timestamp $timestamp
 	 * @param bool dateOnly option to ommit time from the result
 	 */
-<<<<<<< HEAD
-	public static function formatDate( $timestamp,$dateOnly=false) {
-		return(\OC_Util::formatDate( $timestamp,$dateOnly ));
-=======
 	public static function formatDate( $timestamp, $dateOnly=false) {
 		return(\OC_Util::formatDate( $timestamp, $dateOnly ));
->>>>>>> d1c0f2a7
 	}
 
 	/**
