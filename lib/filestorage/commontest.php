<?php

/**
* ownCloud
*
* @author Robin Appelman
* @copyright 2012 Robin Appelman icewind@owncloud.com
*
* This library is free software; you can redistribute it and/or
* modify it under the terms of the GNU AFFERO GENERAL PUBLIC LICENSE
* License as published by the Free Software Foundation; either
* version 3 of the License, or any later version.
*
* This library is distributed in the hope that it will be useful,
* but WITHOUT ANY WARRANTY; without even the implied warranty of
* MERCHANTABILITY or FITNESS FOR A PARTICULAR PURPOSE.  See the
* GNU AFFERO GENERAL PUBLIC LICENSE for more details.
*
* You should have received a copy of the GNU Affero General Public
* License along with this library.  If not, see <http://www.gnu.org/licenses/>.
*
*/

/**
 * test implementation for OC_FileStorage_Common with OC_FileStorage_Local
 */

class OC_Filestorage_CommonTest extends OC_Filestorage_Common{
	/**
	 * underlying local storage used for missing functions
	 * @var OC_FileStorage_Local
	 */
	private $storage;

	public function __construct($params) {
		$this->storage=new OC_Filestorage_Local($params);
	}

	public function mkdir($path) {
		return $this->storage->mkdir($path);
	}
	public function rmdir($path) {
		return $this->storage->rmdir($path);
	}
	public function opendir($path) {
		return $this->storage->opendir($path);
	}
	public function stat($path) {
		return $this->storage->stat($path);
	}
	public function filetype($path) {
		return $this->storage->filetype($path);
	}
	public function isReadable($path) {
		return $this->storage->isReadable($path);
	}
	public function isUpdatable($path) {
		return $this->storage->isUpdatable($path);
	}
	public function file_exists($path) {
		return $this->storage->file_exists($path);
	}
	public function unlink($path) {
		return $this->storage->unlink($path);
	}
<<<<<<< HEAD
	public function fopen($path,$mode) {
		return $this->storage->fopen($path,$mode);
=======
	public function fopen($path, $mode) {
		return $this->storage->fopen($path, $mode);
>>>>>>> d1c0f2a7
	}
	public function free_space($path) {
		return $this->storage->free_space($path);
	}
	public function touch($path, $mtime=null) {
<<<<<<< HEAD
		return $this->storage->touch($path,$mtime);
=======
		return $this->storage->touch($path, $mtime);
>>>>>>> d1c0f2a7
	}
}<|MERGE_RESOLUTION|>--- conflicted
+++ resolved
@@ -63,22 +63,13 @@
 	public function unlink($path) {
 		return $this->storage->unlink($path);
 	}
-<<<<<<< HEAD
-	public function fopen($path,$mode) {
-		return $this->storage->fopen($path,$mode);
-=======
 	public function fopen($path, $mode) {
 		return $this->storage->fopen($path, $mode);
->>>>>>> d1c0f2a7
 	}
 	public function free_space($path) {
 		return $this->storage->free_space($path);
 	}
 	public function touch($path, $mtime=null) {
-<<<<<<< HEAD
-		return $this->storage->touch($path,$mtime);
-=======
 		return $this->storage->touch($path, $mtime);
->>>>>>> d1c0f2a7
 	}
 }