# SOME DESCRIPTIVE TITLE.
# Copyright (C) YEAR THE PACKAGE'S COPYRIGHT HOLDER
# This file is distributed under the same license as the PACKAGE package.
# 
# Translators:
# Georgi Stanojevski <glisha@gmail.com>, 2012.
# Miroslav Jovanovic <j.miroslav@gmail.com>, 2012.
# Miroslav Jovanovic <jmiroslav@softhome.net>, 2012.
msgid ""
msgstr ""
"Project-Id-Version: ownCloud\n"
"Report-Msgid-Bugs-To: http://bugs.owncloud.org/\n"
<<<<<<< HEAD
"POT-Creation-Date: 2012-12-01 00:01+0100\n"
"PO-Revision-Date: 2012-11-30 23:02+0000\n"
"Last-Translator: I Robot <owncloud-bot@tmit.eu>\n"
=======
"POT-Creation-Date: 2012-12-18 00:13+0100\n"
"PO-Revision-Date: 2012-12-17 12:18+0000\n"
"Last-Translator: Georgi Stanojevski <glisha@gmail.com>\n"
>>>>>>> 166da88b
"Language-Team: Macedonian (http://www.transifex.com/projects/p/owncloud/language/mk/)\n"
"MIME-Version: 1.0\n"
"Content-Type: text/plain; charset=UTF-8\n"
"Content-Transfer-Encoding: 8bit\n"
"Language: mk\n"
"Plural-Forms: nplurals=2; plural=(n % 10 == 1 && n % 100 != 11) ? 0 : 1;\n"

#: ajax/upload.php:20
msgid "There is no error, the file uploaded with success"
msgstr "Нема грешка, датотеката беше подигната успешно"

#: ajax/upload.php:21
msgid ""
"The uploaded file exceeds the upload_max_filesize directive in php.ini: "
<<<<<<< HEAD
msgstr ""
=======
msgstr "Подигнатата датотека ја надминува upload_max_filesize директивата во php.ini:"
>>>>>>> 166da88b

#: ajax/upload.php:23
msgid ""
"The uploaded file exceeds the MAX_FILE_SIZE directive that was specified in "
"the HTML form"
msgstr "Подигнатата датотеката ја надминува MAX_FILE_SIZE директивата која беше поставена во HTML формата"

#: ajax/upload.php:25
msgid "The uploaded file was only partially uploaded"
msgstr "Датотеката беше само делумно подигната."

#: ajax/upload.php:26
msgid "No file was uploaded"
msgstr "Не беше подигната датотека"

#: ajax/upload.php:27
msgid "Missing a temporary folder"
msgstr "Не постои привремена папка"

#: ajax/upload.php:28
msgid "Failed to write to disk"
msgstr "Неуспеав да запишам на диск"

#: appinfo/app.php:10
msgid "Files"
msgstr "Датотеки"

<<<<<<< HEAD
#: js/fileactions.js:117 templates/index.php:83 templates/index.php:84
=======
#: js/fileactions.js:117 templates/index.php:84 templates/index.php:85
>>>>>>> 166da88b
msgid "Unshare"
msgstr "Не споделувај"

<<<<<<< HEAD
#: js/fileactions.js:119 templates/index.php:89 templates/index.php:90
=======
#: js/fileactions.js:119 templates/index.php:90 templates/index.php:91
>>>>>>> 166da88b
msgid "Delete"
msgstr "Избриши"

#: js/fileactions.js:181
msgid "Rename"
msgstr "Преименувај"

<<<<<<< HEAD
#: js/filelist.js:201 js/filelist.js:203
=======
#: js/filelist.js:199 js/filelist.js:201
>>>>>>> 166da88b
msgid "{new_name} already exists"
msgstr "{new_name} веќе постои"

<<<<<<< HEAD
#: js/filelist.js:201 js/filelist.js:203
=======
#: js/filelist.js:199 js/filelist.js:201
>>>>>>> 166da88b
msgid "replace"
msgstr "замени"

<<<<<<< HEAD
#: js/filelist.js:201
=======
#: js/filelist.js:199
>>>>>>> 166da88b
msgid "suggest name"
msgstr "предложи име"

<<<<<<< HEAD
#: js/filelist.js:201 js/filelist.js:203
=======
#: js/filelist.js:199 js/filelist.js:201
>>>>>>> 166da88b
msgid "cancel"
msgstr "откажи"

<<<<<<< HEAD
#: js/filelist.js:250
=======
#: js/filelist.js:248
>>>>>>> 166da88b
msgid "replaced {new_name}"
msgstr "земенета {new_name}"

<<<<<<< HEAD
#: js/filelist.js:250 js/filelist.js:252 js/filelist.js:284 js/filelist.js:286
=======
#: js/filelist.js:248 js/filelist.js:250 js/filelist.js:282 js/filelist.js:284
>>>>>>> 166da88b
msgid "undo"
msgstr "врати"

<<<<<<< HEAD
#: js/filelist.js:252
=======
#: js/filelist.js:250
>>>>>>> 166da88b
msgid "replaced {new_name} with {old_name}"
msgstr "заменета {new_name} со {old_name}"

<<<<<<< HEAD
#: js/filelist.js:284
=======
#: js/filelist.js:282
>>>>>>> 166da88b
msgid "unshared {files}"
msgstr "без споделување {files}"

<<<<<<< HEAD
#: js/filelist.js:286
=======
#: js/filelist.js:284
>>>>>>> 166da88b
msgid "deleted {files}"
msgstr "избришани {files}"

#: js/files.js:33
msgid ""
"Invalid name, '\\', '/', '<', '>', ':', '\"', '|', '?' and '*' are not "
"allowed."
msgstr "Неправилно име. , '\\', '/', '<', '>', ':', '\"', '|', '?' и '*' не се дозволени."

<<<<<<< HEAD
#: js/files.js:33
msgid ""
"Invalid name, '\\', '/', '<', '>', ':', '\"', '|', '?' and '*' are not "
"allowed."
msgstr ""

#: js/files.js:183
msgid "generating ZIP-file, it may take some time."
msgstr "Се генерира ZIP фајлот, ќе треба извесно време."

#: js/files.js:218
msgid "Unable to upload your file as it is a directory or has 0 bytes"
msgstr "Не може да се преземе вашата датотека бидејќи фолдерот во кој се наоѓа фајлот има големина од 0 бајти"

#: js/files.js:218
msgid "Upload Error"
msgstr "Грешка при преземање"

#: js/files.js:235
msgid "Close"
msgstr "Затвои"

#: js/files.js:254 js/files.js:368 js/files.js:398
msgid "Pending"
msgstr "Чека"

#: js/files.js:274
=======
#: js/files.js:174
msgid "generating ZIP-file, it may take some time."
msgstr "Се генерира ZIP фајлот, ќе треба извесно време."

#: js/files.js:209
msgid "Unable to upload your file as it is a directory or has 0 bytes"
msgstr "Не може да се преземе вашата датотека бидејќи фолдерот во кој се наоѓа фајлот има големина од 0 бајти"

#: js/files.js:209
msgid "Upload Error"
msgstr "Грешка при преземање"

#: js/files.js:226
msgid "Close"
msgstr "Затвои"

#: js/files.js:245 js/files.js:359 js/files.js:389
msgid "Pending"
msgstr "Чека"

#: js/files.js:265
>>>>>>> 166da88b
msgid "1 file uploading"
msgstr "1 датотека се подига"

<<<<<<< HEAD
#: js/files.js:277 js/files.js:331 js/files.js:346
=======
#: js/files.js:268 js/files.js:322 js/files.js:337
>>>>>>> 166da88b
msgid "{count} files uploading"
msgstr "{count} датотеки се подигаат"

<<<<<<< HEAD
#: js/files.js:349 js/files.js:382
msgid "Upload cancelled."
msgstr "Преземањето е прекинато."

#: js/files.js:451
=======
#: js/files.js:340 js/files.js:373
msgid "Upload cancelled."
msgstr "Преземањето е прекинато."

#: js/files.js:442
>>>>>>> 166da88b
msgid ""
"File upload is in progress. Leaving the page now will cancel the upload."
msgstr "Подигање на датотека е во тек. Напуштење на страницата ќе го прекине."

<<<<<<< HEAD
#: js/files.js:523
msgid "Invalid folder name. Usage of \"Shared\" is reserved by Owncloud"
msgstr ""

#: js/files.js:704
=======
#: js/files.js:512
msgid "Invalid folder name. Usage of \"Shared\" is reserved by Owncloud"
msgstr "Неправилно име на папка. Користењето на „Shared“ е резервирано за Owncloud"

#: js/files.js:693
>>>>>>> 166da88b
msgid "{count} files scanned"
msgstr "{count}  датотеки скенирани"

<<<<<<< HEAD
#: js/files.js:712
=======
#: js/files.js:701
>>>>>>> 166da88b
msgid "error while scanning"
msgstr "грешка при скенирање"

<<<<<<< HEAD
#: js/files.js:785 templates/index.php:65
msgid "Name"
msgstr "Име"

#: js/files.js:786 templates/index.php:76
msgid "Size"
msgstr "Големина"

#: js/files.js:787 templates/index.php:78
msgid "Modified"
msgstr "Променето"

#: js/files.js:814
=======
#: js/files.js:774 templates/index.php:66
msgid "Name"
msgstr "Име"

#: js/files.js:775 templates/index.php:77
msgid "Size"
msgstr "Големина"

#: js/files.js:776 templates/index.php:79
msgid "Modified"
msgstr "Променето"

#: js/files.js:803
>>>>>>> 166da88b
msgid "1 folder"
msgstr "1 папка"

<<<<<<< HEAD
#: js/files.js:816
=======
#: js/files.js:805
>>>>>>> 166da88b
msgid "{count} folders"
msgstr "{count} папки"

<<<<<<< HEAD
#: js/files.js:824
=======
#: js/files.js:813
>>>>>>> 166da88b
msgid "1 file"
msgstr "1 датотека"

<<<<<<< HEAD
#: js/files.js:826
=======
#: js/files.js:815
>>>>>>> 166da88b
msgid "{count} files"
msgstr "{count} датотеки"

#: templates/admin.php:5
msgid "File handling"
msgstr "Ракување со датотеки"

#: templates/admin.php:7
msgid "Maximum upload size"
msgstr "Максимална големина за подигање"

#: templates/admin.php:9
msgid "max. possible: "
msgstr "макс. можно:"

#: templates/admin.php:12
msgid "Needed for multi-file and folder downloads."
msgstr "Потребно за симнување повеќе-датотеки и папки."

#: templates/admin.php:14
msgid "Enable ZIP-download"
msgstr "Овозможи ZIP симнување "

#: templates/admin.php:17
msgid "0 is unlimited"
msgstr "0 е неограничено"

#: templates/admin.php:19
msgid "Maximum input size for ZIP files"
msgstr "Максимална големина за внес на ZIP датотеки"

#: templates/admin.php:23
msgid "Save"
msgstr "Сними"

#: templates/index.php:7
msgid "New"
msgstr "Ново"

#: templates/index.php:10
msgid "Text file"
msgstr "Текстуална датотека"

#: templates/index.php:12
msgid "Folder"
msgstr "Папка"

#: templates/index.php:14
msgid "From link"
msgstr "Од врска"

#: templates/index.php:35
msgid "Upload"
msgstr "Подигни"

#: templates/index.php:43
msgid "Cancel upload"
msgstr "Откажи прикачување"

<<<<<<< HEAD
#: templates/index.php:57
msgid "Nothing in here. Upload something!"
msgstr "Тука нема ништо. Снимете нешто!"

#: templates/index.php:71
msgid "Download"
msgstr "Преземи"

#: templates/index.php:103
msgid "Upload too large"
msgstr "Датотеката е премногу голема"

#: templates/index.php:105
=======
#: templates/index.php:58
msgid "Nothing in here. Upload something!"
msgstr "Тука нема ништо. Снимете нешто!"

#: templates/index.php:72
msgid "Download"
msgstr "Преземи"

#: templates/index.php:104
msgid "Upload too large"
msgstr "Датотеката е премногу голема"

#: templates/index.php:106
>>>>>>> 166da88b
msgid ""
"The files you are trying to upload exceed the maximum size for file uploads "
"on this server."
msgstr "Датотеките кои се обидувате да ги подигнете ја надминуваат максималната големина за подигнување датотеки на овој сервер."

<<<<<<< HEAD
#: templates/index.php:110
msgid "Files are being scanned, please wait."
msgstr "Се скенираат датотеки, ве молам почекајте."

#: templates/index.php:113
=======
#: templates/index.php:111
msgid "Files are being scanned, please wait."
msgstr "Се скенираат датотеки, ве молам почекајте."

#: templates/index.php:114
>>>>>>> 166da88b
msgid "Current scanning"
msgstr "Моментално скенирам"<|MERGE_RESOLUTION|>--- conflicted
+++ resolved
@@ -10,15 +10,9 @@
 msgstr ""
 "Project-Id-Version: ownCloud\n"
 "Report-Msgid-Bugs-To: http://bugs.owncloud.org/\n"
-<<<<<<< HEAD
-"POT-Creation-Date: 2012-12-01 00:01+0100\n"
-"PO-Revision-Date: 2012-11-30 23:02+0000\n"
-"Last-Translator: I Robot <owncloud-bot@tmit.eu>\n"
-=======
 "POT-Creation-Date: 2012-12-18 00:13+0100\n"
 "PO-Revision-Date: 2012-12-17 12:18+0000\n"
 "Last-Translator: Georgi Stanojevski <glisha@gmail.com>\n"
->>>>>>> 166da88b
 "Language-Team: Macedonian (http://www.transifex.com/projects/p/owncloud/language/mk/)\n"
 "MIME-Version: 1.0\n"
 "Content-Type: text/plain; charset=UTF-8\n"
@@ -33,11 +27,7 @@
 #: ajax/upload.php:21
 msgid ""
 "The uploaded file exceeds the upload_max_filesize directive in php.ini: "
-<<<<<<< HEAD
-msgstr ""
-=======
 msgstr "Подигнатата датотека ја надминува upload_max_filesize директивата во php.ini:"
->>>>>>> 166da88b
 
 #: ajax/upload.php:23
 msgid ""
@@ -65,19 +55,11 @@
 msgid "Files"
 msgstr "Датотеки"
 
-<<<<<<< HEAD
-#: js/fileactions.js:117 templates/index.php:83 templates/index.php:84
-=======
 #: js/fileactions.js:117 templates/index.php:84 templates/index.php:85
->>>>>>> 166da88b
 msgid "Unshare"
 msgstr "Не споделувај"
 
-<<<<<<< HEAD
-#: js/fileactions.js:119 templates/index.php:89 templates/index.php:90
-=======
 #: js/fileactions.js:119 templates/index.php:90 templates/index.php:91
->>>>>>> 166da88b
 msgid "Delete"
 msgstr "Избриши"
 
@@ -85,75 +67,39 @@
 msgid "Rename"
 msgstr "Преименувај"
 
-<<<<<<< HEAD
-#: js/filelist.js:201 js/filelist.js:203
-=======
 #: js/filelist.js:199 js/filelist.js:201
->>>>>>> 166da88b
 msgid "{new_name} already exists"
 msgstr "{new_name} веќе постои"
 
-<<<<<<< HEAD
-#: js/filelist.js:201 js/filelist.js:203
-=======
 #: js/filelist.js:199 js/filelist.js:201
->>>>>>> 166da88b
 msgid "replace"
 msgstr "замени"
 
-<<<<<<< HEAD
-#: js/filelist.js:201
-=======
 #: js/filelist.js:199
->>>>>>> 166da88b
 msgid "suggest name"
 msgstr "предложи име"
 
-<<<<<<< HEAD
-#: js/filelist.js:201 js/filelist.js:203
-=======
 #: js/filelist.js:199 js/filelist.js:201
->>>>>>> 166da88b
 msgid "cancel"
 msgstr "откажи"
 
-<<<<<<< HEAD
-#: js/filelist.js:250
-=======
 #: js/filelist.js:248
->>>>>>> 166da88b
 msgid "replaced {new_name}"
 msgstr "земенета {new_name}"
 
-<<<<<<< HEAD
-#: js/filelist.js:250 js/filelist.js:252 js/filelist.js:284 js/filelist.js:286
-=======
 #: js/filelist.js:248 js/filelist.js:250 js/filelist.js:282 js/filelist.js:284
->>>>>>> 166da88b
 msgid "undo"
 msgstr "врати"
 
-<<<<<<< HEAD
-#: js/filelist.js:252
-=======
 #: js/filelist.js:250
->>>>>>> 166da88b
 msgid "replaced {new_name} with {old_name}"
 msgstr "заменета {new_name} со {old_name}"
 
-<<<<<<< HEAD
-#: js/filelist.js:284
-=======
 #: js/filelist.js:282
->>>>>>> 166da88b
 msgid "unshared {files}"
 msgstr "без споделување {files}"
 
-<<<<<<< HEAD
-#: js/filelist.js:286
-=======
 #: js/filelist.js:284
->>>>>>> 166da88b
 msgid "deleted {files}"
 msgstr "избришани {files}"
 
@@ -163,35 +109,6 @@
 "allowed."
 msgstr "Неправилно име. , '\\', '/', '<', '>', ':', '\"', '|', '?' и '*' не се дозволени."
 
-<<<<<<< HEAD
-#: js/files.js:33
-msgid ""
-"Invalid name, '\\', '/', '<', '>', ':', '\"', '|', '?' and '*' are not "
-"allowed."
-msgstr ""
-
-#: js/files.js:183
-msgid "generating ZIP-file, it may take some time."
-msgstr "Се генерира ZIP фајлот, ќе треба извесно време."
-
-#: js/files.js:218
-msgid "Unable to upload your file as it is a directory or has 0 bytes"
-msgstr "Не може да се преземе вашата датотека бидејќи фолдерот во кој се наоѓа фајлот има големина од 0 бајти"
-
-#: js/files.js:218
-msgid "Upload Error"
-msgstr "Грешка при преземање"
-
-#: js/files.js:235
-msgid "Close"
-msgstr "Затвои"
-
-#: js/files.js:254 js/files.js:368 js/files.js:398
-msgid "Pending"
-msgstr "Чека"
-
-#: js/files.js:274
-=======
 #: js/files.js:174
 msgid "generating ZIP-file, it may take some time."
 msgstr "Се генерира ZIP фајлот, ќе треба извесно време."
@@ -213,74 +130,34 @@
 msgstr "Чека"
 
 #: js/files.js:265
->>>>>>> 166da88b
 msgid "1 file uploading"
 msgstr "1 датотека се подига"
 
-<<<<<<< HEAD
-#: js/files.js:277 js/files.js:331 js/files.js:346
-=======
 #: js/files.js:268 js/files.js:322 js/files.js:337
->>>>>>> 166da88b
 msgid "{count} files uploading"
 msgstr "{count} датотеки се подигаат"
 
-<<<<<<< HEAD
-#: js/files.js:349 js/files.js:382
-msgid "Upload cancelled."
-msgstr "Преземањето е прекинато."
-
-#: js/files.js:451
-=======
 #: js/files.js:340 js/files.js:373
 msgid "Upload cancelled."
 msgstr "Преземањето е прекинато."
 
 #: js/files.js:442
->>>>>>> 166da88b
 msgid ""
 "File upload is in progress. Leaving the page now will cancel the upload."
 msgstr "Подигање на датотека е во тек. Напуштење на страницата ќе го прекине."
 
-<<<<<<< HEAD
-#: js/files.js:523
-msgid "Invalid folder name. Usage of \"Shared\" is reserved by Owncloud"
-msgstr ""
-
-#: js/files.js:704
-=======
 #: js/files.js:512
 msgid "Invalid folder name. Usage of \"Shared\" is reserved by Owncloud"
 msgstr "Неправилно име на папка. Користењето на „Shared“ е резервирано за Owncloud"
 
 #: js/files.js:693
->>>>>>> 166da88b
 msgid "{count} files scanned"
 msgstr "{count}  датотеки скенирани"
 
-<<<<<<< HEAD
-#: js/files.js:712
-=======
 #: js/files.js:701
->>>>>>> 166da88b
 msgid "error while scanning"
 msgstr "грешка при скенирање"
 
-<<<<<<< HEAD
-#: js/files.js:785 templates/index.php:65
-msgid "Name"
-msgstr "Име"
-
-#: js/files.js:786 templates/index.php:76
-msgid "Size"
-msgstr "Големина"
-
-#: js/files.js:787 templates/index.php:78
-msgid "Modified"
-msgstr "Променето"
-
-#: js/files.js:814
-=======
 #: js/files.js:774 templates/index.php:66
 msgid "Name"
 msgstr "Име"
@@ -294,31 +171,18 @@
 msgstr "Променето"
 
 #: js/files.js:803
->>>>>>> 166da88b
 msgid "1 folder"
 msgstr "1 папка"
 
-<<<<<<< HEAD
-#: js/files.js:816
-=======
 #: js/files.js:805
->>>>>>> 166da88b
 msgid "{count} folders"
 msgstr "{count} папки"
 
-<<<<<<< HEAD
-#: js/files.js:824
-=======
 #: js/files.js:813
->>>>>>> 166da88b
 msgid "1 file"
 msgstr "1 датотека"
 
-<<<<<<< HEAD
-#: js/files.js:826
-=======
 #: js/files.js:815
->>>>>>> 166da88b
 msgid "{count} files"
 msgstr "{count} датотеки"
 
@@ -378,21 +242,6 @@
 msgid "Cancel upload"
 msgstr "Откажи прикачување"
 
-<<<<<<< HEAD
-#: templates/index.php:57
-msgid "Nothing in here. Upload something!"
-msgstr "Тука нема ништо. Снимете нешто!"
-
-#: templates/index.php:71
-msgid "Download"
-msgstr "Преземи"
-
-#: templates/index.php:103
-msgid "Upload too large"
-msgstr "Датотеката е премногу голема"
-
-#: templates/index.php:105
-=======
 #: templates/index.php:58
 msgid "Nothing in here. Upload something!"
 msgstr "Тука нема ништо. Снимете нешто!"
@@ -406,24 +255,15 @@
 msgstr "Датотеката е премногу голема"
 
 #: templates/index.php:106
->>>>>>> 166da88b
 msgid ""
 "The files you are trying to upload exceed the maximum size for file uploads "
 "on this server."
 msgstr "Датотеките кои се обидувате да ги подигнете ја надминуваат максималната големина за подигнување датотеки на овој сервер."
 
-<<<<<<< HEAD
-#: templates/index.php:110
-msgid "Files are being scanned, please wait."
-msgstr "Се скенираат датотеки, ве молам почекајте."
-
-#: templates/index.php:113
-=======
 #: templates/index.php:111
 msgid "Files are being scanned, please wait."
 msgstr "Се скенираат датотеки, ве молам почекајте."
 
 #: templates/index.php:114
->>>>>>> 166da88b
 msgid "Current scanning"
 msgstr "Моментално скенирам"