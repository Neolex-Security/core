--- conflicted
+++ resolved
@@ -8,15 +8,9 @@
 msgstr ""
 "Project-Id-Version: ownCloud\n"
 "Report-Msgid-Bugs-To: http://bugs.owncloud.org/\n"
-<<<<<<< HEAD
-"POT-Creation-Date: 2012-12-12 00:12+0100\n"
-"PO-Revision-Date: 2012-12-11 23:13+0000\n"
-"Last-Translator: I Robot <owncloud-bot@tmit.eu>\n"
-=======
 "POT-Creation-Date: 2012-12-29 00:07+0100\n"
 "PO-Revision-Date: 2012-12-28 09:20+0000\n"
 "Last-Translator: Georgi Stanojevski <glisha@gmail.com>\n"
->>>>>>> 166da88b
 "Language-Team: Macedonian (http://www.transifex.com/projects/p/owncloud/language/mk/)\n"
 "MIME-Version: 1.0\n"
 "Content-Type: text/plain; charset=UTF-8\n"
@@ -60,19 +54,6 @@
 " of FTP shares is not possible. Please ask your system administrator to "
 "install it."
 msgstr "<b>Внимание:</b> Не е овозможена или инсталирани FTP подршка во PHP. Не е можно монтирање на FTP дискови. Замолете го Вашиот систем администратор да го инсталира."
-
-#: lib/config.php:434
-msgid ""
-"<b>Warning:</b> \"smbclient\" is not installed. Mounting of CIFS/SMB shares "
-"is not possible. Please ask your system administrator to install it."
-msgstr ""
-
-#: lib/config.php:435
-msgid ""
-"<b>Warning:</b> The FTP support in PHP is not enabled or installed. Mounting"
-" of FTP shares is not possible. Please ask your system administrator to "
-"install it."
-msgstr ""
 
 #: templates/settings.php:3
 msgid "External Storage"
@@ -119,11 +100,7 @@
 msgstr "Корисници"
 
 #: templates/settings.php:108 templates/settings.php:109
-<<<<<<< HEAD
-#: templates/settings.php:149 templates/settings.php:150
-=======
 #: templates/settings.php:144 templates/settings.php:145
->>>>>>> 166da88b
 msgid "Delete"
 msgstr "Избриши"
 
@@ -135,18 +112,10 @@
 msgid "Allow users to mount their own external storage"
 msgstr "Дозволи им на корисниците да монтираат свои надворешни дискови"
 
-<<<<<<< HEAD
-#: templates/settings.php:139
-=======
 #: templates/settings.php:136
->>>>>>> 166da88b
 msgid "SSL root certificates"
 msgstr "SSL root сертификати"
 
-<<<<<<< HEAD
-#: templates/settings.php:158
-=======
 #: templates/settings.php:153
->>>>>>> 166da88b
 msgid "Import Root Certificate"
 msgstr "Увези"