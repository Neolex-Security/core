--- conflicted
+++ resolved
@@ -15,15 +15,9 @@
 msgstr ""
 "Project-Id-Version: ownCloud\n"
 "Report-Msgid-Bugs-To: http://bugs.owncloud.org/\n"
-<<<<<<< HEAD
-"POT-Creation-Date: 2012-12-01 00:01+0100\n"
-"PO-Revision-Date: 2012-11-30 23:02+0000\n"
-"Last-Translator: I Robot <owncloud-bot@tmit.eu>\n"
-=======
 "POT-Creation-Date: 2012-12-24 00:10+0100\n"
 "PO-Revision-Date: 2012-12-23 21:45+0000\n"
 "Last-Translator: cronner <cronner@gmail.com>\n"
->>>>>>> 166da88b
 "Language-Team: Danish (http://www.transifex.com/projects/p/owncloud/language/da/)\n"
 "MIME-Version: 1.0\n"
 "Content-Type: text/plain; charset=UTF-8\n"
@@ -38,11 +32,7 @@
 #: ajax/upload.php:21
 msgid ""
 "The uploaded file exceeds the upload_max_filesize directive in php.ini: "
-<<<<<<< HEAD
-msgstr ""
-=======
 msgstr "Den uploadede fil overstiger upload_max_filesize direktivet i php.ini"
->>>>>>> 166da88b
 
 #: ajax/upload.php:23
 msgid ""
@@ -70,19 +60,11 @@
 msgid "Files"
 msgstr "Filer"
 
-<<<<<<< HEAD
-#: js/fileactions.js:117 templates/index.php:83 templates/index.php:84
-msgid "Unshare"
-msgstr "Fjern deling"
-
-#: js/fileactions.js:119 templates/index.php:89 templates/index.php:90
-=======
 #: js/fileactions.js:117 templates/index.php:84 templates/index.php:85
 msgid "Unshare"
 msgstr "Fjern deling"
 
 #: js/fileactions.js:119 templates/index.php:90 templates/index.php:91
->>>>>>> 166da88b
 msgid "Delete"
 msgstr "Slet"
 
@@ -90,41 +72,6 @@
 msgid "Rename"
 msgstr "Omdøb"
 
-<<<<<<< HEAD
-#: js/filelist.js:201 js/filelist.js:203
-msgid "{new_name} already exists"
-msgstr "{new_name} eksisterer allerede"
-
-#: js/filelist.js:201 js/filelist.js:203
-msgid "replace"
-msgstr "erstat"
-
-#: js/filelist.js:201
-msgid "suggest name"
-msgstr "foreslå navn"
-
-#: js/filelist.js:201 js/filelist.js:203
-msgid "cancel"
-msgstr "fortryd"
-
-#: js/filelist.js:250
-msgid "replaced {new_name}"
-msgstr "erstattede {new_name}"
-
-#: js/filelist.js:250 js/filelist.js:252 js/filelist.js:284 js/filelist.js:286
-msgid "undo"
-msgstr "fortryd"
-
-#: js/filelist.js:252
-msgid "replaced {new_name} with {old_name}"
-msgstr "erstattede {new_name} med {old_name}"
-
-#: js/filelist.js:284
-msgid "unshared {files}"
-msgstr "ikke delte {files}"
-
-#: js/filelist.js:286
-=======
 #: js/filelist.js:199 js/filelist.js:201
 msgid "{new_name} already exists"
 msgstr "{new_name} eksisterer allerede"
@@ -158,7 +105,6 @@
 msgstr "ikke delte {files}"
 
 #: js/filelist.js:284
->>>>>>> 166da88b
 msgid "deleted {files}"
 msgstr "slettede {files}"
 
@@ -166,43 +112,6 @@
 msgid ""
 "Invalid name, '\\', '/', '<', '>', ':', '\"', '|', '?' and '*' are not "
 "allowed."
-<<<<<<< HEAD
-msgstr ""
-
-#: js/files.js:183
-msgid "generating ZIP-file, it may take some time."
-msgstr "genererer ZIP-fil, det kan tage lidt tid."
-
-#: js/files.js:218
-msgid "Unable to upload your file as it is a directory or has 0 bytes"
-msgstr "Kunne ikke uploade din fil, da det enten er en mappe eller er tom"
-
-#: js/files.js:218
-msgid "Upload Error"
-msgstr "Fejl ved upload"
-
-#: js/files.js:235
-msgid "Close"
-msgstr "Luk"
-
-#: js/files.js:254 js/files.js:368 js/files.js:398
-msgid "Pending"
-msgstr "Afventer"
-
-#: js/files.js:274
-msgid "1 file uploading"
-msgstr "1 fil uploades"
-
-#: js/files.js:277 js/files.js:331 js/files.js:346
-msgid "{count} files uploading"
-msgstr "{count} filer uploades"
-
-#: js/files.js:349 js/files.js:382
-msgid "Upload cancelled."
-msgstr "Upload afbrudt."
-
-#: js/files.js:451
-=======
 msgstr "Ugyldigt navn, '\\', '/', '<', '>', ':' | '?', '\"', '', og '*' er ikke tilladt."
 
 #: js/files.js:174
@@ -238,50 +147,10 @@
 msgstr "Upload afbrudt."
 
 #: js/files.js:445
->>>>>>> 166da88b
 msgid ""
 "File upload is in progress. Leaving the page now will cancel the upload."
 msgstr "Fil upload kører. Hvis du forlader siden nu, vil uploadet blive annuleret."
 
-<<<<<<< HEAD
-#: js/files.js:523
-msgid "Invalid folder name. Usage of \"Shared\" is reserved by Owncloud"
-msgstr ""
-
-#: js/files.js:704
-msgid "{count} files scanned"
-msgstr "{count} filer skannet"
-
-#: js/files.js:712
-msgid "error while scanning"
-msgstr "fejl under scanning"
-
-#: js/files.js:785 templates/index.php:65
-msgid "Name"
-msgstr "Navn"
-
-#: js/files.js:786 templates/index.php:76
-msgid "Size"
-msgstr "Størrelse"
-
-#: js/files.js:787 templates/index.php:78
-msgid "Modified"
-msgstr "Ændret"
-
-#: js/files.js:814
-msgid "1 folder"
-msgstr "1 mappe"
-
-#: js/files.js:816
-msgid "{count} folders"
-msgstr "{count} mapper"
-
-#: js/files.js:824
-msgid "1 file"
-msgstr "1 fil"
-
-#: js/files.js:826
-=======
 #: js/files.js:515
 msgid "Invalid folder name. Usage of \"Shared\" is reserved by Owncloud"
 msgstr "Ugyldigt mappenavn. Brug af \"Shared\" er forbeholdt Owncloud"
@@ -319,7 +188,6 @@
 msgstr "1 fil"
 
 #: js/files.js:813
->>>>>>> 166da88b
 msgid "{count} files"
 msgstr "{count} filer"
 
@@ -379,21 +247,6 @@
 msgid "Cancel upload"
 msgstr "Fortryd upload"
 
-<<<<<<< HEAD
-#: templates/index.php:57
-msgid "Nothing in here. Upload something!"
-msgstr "Her er tomt. Upload noget!"
-
-#: templates/index.php:71
-msgid "Download"
-msgstr "Download"
-
-#: templates/index.php:103
-msgid "Upload too large"
-msgstr "Upload for stor"
-
-#: templates/index.php:105
-=======
 #: templates/index.php:58
 msgid "Nothing in here. Upload something!"
 msgstr "Her er tomt. Upload noget!"
@@ -407,24 +260,15 @@
 msgstr "Upload for stor"
 
 #: templates/index.php:106
->>>>>>> 166da88b
 msgid ""
 "The files you are trying to upload exceed the maximum size for file uploads "
 "on this server."
 msgstr "Filerne, du prøver at uploade, er større end den maksimale størrelse for fil-upload på denne server."
 
-<<<<<<< HEAD
-#: templates/index.php:110
-msgid "Files are being scanned, please wait."
-msgstr "Filerne bliver indlæst, vent venligst."
-
-#: templates/index.php:113
-=======
 #: templates/index.php:111
 msgid "Files are being scanned, please wait."
 msgstr "Filerne bliver indlæst, vent venligst."
 
 #: templates/index.php:114
->>>>>>> 166da88b
 msgid "Current scanning"
 msgstr "Indlæser"