--- conflicted
+++ resolved
@@ -58,14 +58,8 @@
 	public function store($filename) {
 		if(\OCP\Config::getSystemValue('files_versions', Storage::DEFAULTENABLED)=='true') {
 			list($uid, $filename) = self::getUidAndFilename($filename);
-<<<<<<< HEAD
-			$userHome = \OC_User::getHome($uid);
-			$files_view = new \OC_FilesystemView($userHome.'/files');
-			$users_view = new \OC_FilesystemView($userHome);
-=======
-			$files_view = new \OC_FilesystemView('/'.\OCP\User::getUser() .'/files');
-			$users_view = new \OC_FilesystemView('/'.\OCP\User::getUser());
->>>>>>> d1c0f2a7
+			$files_view = new \OC_FilesystemView('/'.$uid .'/files');
+			$users_view = new \OC_FilesystemView('/'.$uid);
 
 			//check if source file already exist as version to avoid recursions.
 			// todo does this check work?
@@ -79,11 +73,7 @@
 			}
 
 			// check filetype blacklist
-<<<<<<< HEAD
-			$blacklist=explode(' ',\OCP\Config::getSystemValue('files_versionsblacklist', Storage::DEFAULTBLACKLIST));
-=======
 			$blacklist=explode(' ', \OCP\Config::getSystemValue('files_versionsblacklist', Storage::DEFAULTBLACKLIST));
->>>>>>> d1c0f2a7
 			foreach($blacklist as $bl) {
 				$parts=explode('.', $filename);
 				$ext=end($parts);
@@ -104,20 +94,12 @@
 
 			// check mininterval if the file is being modified by the owner (all shared files should be versioned despite mininterval)
 			if ($uid == \OCP\User::getUser()) {
-<<<<<<< HEAD
-				$versions_fileview = new \OC_FilesystemView($userHome.'/files_versions');
-				$versionsFolderName=\OCP\Config::getSystemValue('datadirectory'). $versions_fileview->getAbsolutePath('');
-				$matches=glob($versionsFolderName.'/'.$filename.'.v*');
-				sort($matches);
-				$parts=explode('.v',end($matches));
-=======
-				$versions_fileview = new \OC_FilesystemView('/'.\OCP\User::getUser().'/files_versions');
+				$versions_fileview = new \OC_FilesystemView('/'.$uid.'/files_versions');
 				$versionsName=\OCP\Config::getSystemValue('datadirectory').$versions_fileview->getAbsolutePath($filename);
 				$versionsFolderName=\OCP\Config::getSystemValue('datadirectory').$versions_fileview->getAbsolutePath('');
 				$matches=glob($versionsName.'.v*');
 				sort($matches);
 				$parts=explode('.v', end($matches));
->>>>>>> d1c0f2a7
 				if((end($parts)+Storage::DEFAULTMININTERVAL)>time()) {
 					return false;
 				}
@@ -127,11 +109,7 @@
 			// create all parent folders
 			$info=pathinfo($filename);
 			if(!file_exists($versionsFolderName.'/'.$info['dirname'])) {
-<<<<<<< HEAD
-				mkdir($versionsFolderName.'/'.$info['dirname'],0750,true);
-=======
 				mkdir($versionsFolderName.'/'.$info['dirname'], 0750, true);
->>>>>>> d1c0f2a7
 			}
 
 			// store a new version of a file
@@ -146,19 +124,11 @@
 	/**
 	 * rollback to an old version of a file.
 	 */
-<<<<<<< HEAD
-	public static function rollback($filename,$revision) {
-
-		if(\OCP\Config::getSystemValue('files_versions', Storage::DEFAULTENABLED)=='true') {
-			list($uid, $filename) = self::getUidAndFilename($filename);
-			$users_view = new \OC_FilesystemView(\OC_User::getHome($uid));
-=======
 	public static function rollback($filename, $revision) {
 
 		if(\OCP\Config::getSystemValue('files_versions', Storage::DEFAULTENABLED)=='true') {
 			list($uid, $filename) = self::getUidAndFilename($filename);
-			$users_view = new \OC_FilesystemView('/'.\OCP\User::getUser());
->>>>>>> d1c0f2a7
+			$users_view = new \OC_FilesystemView('/'.$uid);
 
 			// rollback
 			if( @$users_view->copy('files_versions'.$filename.'.v'.$revision, 'files'.$filename) ) {
@@ -181,21 +151,12 @@
 	public static function isversioned($filename) {
 		if(\OCP\Config::getSystemValue('files_versions', Storage::DEFAULTENABLED)=='true') {
 			list($uid, $filename) = self::getUidAndFilename($filename);
-<<<<<<< HEAD
-			$versions_fileview = new \OC_FilesystemView(\OC_User::getHome($uid).'/files_versions');
-
-			$versionsFolderName=\OCP\Config::getSystemValue('datadirectory'). $versions_fileview->getAbsolutePath('');
-
-			// check for old versions
-			$matches=glob($versionsFolderName.$filename.'.v*');
-=======
-			$versions_fileview = new \OC_FilesystemView('/'.\OCP\User::getUser().'/files_versions');
+			$versions_fileview = new \OC_FilesystemView('/'.$uid.'/files_versions');
 
 			$versionsName=\OCP\Config::getSystemValue('datadirectory').$versions_fileview->getAbsolutePath($filename);
 
 			// check for old versions
 			$matches=glob($versionsName.'.v*');
->>>>>>> d1c0f2a7
 			if(count($matches)>0) {
 				return true;
 			}else{
@@ -215,37 +176,20 @@
 	 * @returns array
 	 */
 	public static function getVersions( $filename, $count = 0 ) {
-<<<<<<< HEAD
-
 		if( \OCP\Config::getSystemValue('files_versions', Storage::DEFAULTENABLED)=='true' ) {
 			list($uid, $filename) = self::getUidAndFilename($filename);
-			$versions_fileview = new \OC_FilesystemView(\OC_User::getHome($uid).'/files_versions');
-
-			$versionsFolderName = \OCP\Config::getSystemValue('datadirectory'). $versions_fileview->getAbsolutePath('');
-			$versions = array();
-
-			// fetch for old versions
-			$matches = glob( $versionsFolderName.'/'.$filename.'.v*' );
-=======
-		if( \OCP\Config::getSystemValue('files_versions', Storage::DEFAULTENABLED)=='true' ) {
-			list($uid, $filename) = self::getUidAndFilename($filename);
-			$versions_fileview = new \OC_FilesystemView('/'.\OCP\User::getUser().'/files_versions');
+			$versions_fileview = new \OC_FilesystemView('/'.$uid.'/files_versions');
 
 			$versionsName = \OCP\Config::getSystemValue('datadirectory').$versions_fileview->getAbsolutePath($filename);
 			$versions = array();
 			// fetch for old versions
 			$matches = glob( $versionsName.'.v*' );
->>>>>>> d1c0f2a7
 
 			sort( $matches );
 
 			$i = 0;
 
-<<<<<<< HEAD
-			$files_view = new \OC_FilesystemView(\OC_User::getHome($uid).'/files');
-=======
 			$files_view = new \OC_FilesystemView('/'.\OCP\User::getUser().'/files');
->>>>>>> d1c0f2a7
 			$local_file = $files_view->getLocalFile($filename);
 			foreach( $matches as $ma ) {
 
@@ -302,17 +246,10 @@
 			list($uid, $filename) = self::getUidAndFilename($filename);
 			$versions_fileview = new \OC_FilesystemView('/'.$uid.'/files_versions');
 
-<<<<<<< HEAD
-			$versionsFolderName=\OCP\Config::getSystemValue('datadirectory'). $versions_fileview->getAbsolutePath('');
-
-			// check for old versions
-			$matches = glob( $versionsFolderName.'/'.$filename.'.v*' );
-=======
 			$versionsName=\OCP\Config::getSystemValue('datadirectory').$versions_fileview->getAbsolutePath($filename);
 
 			// check for old versions
 			$matches = glob( $versionsName.'.v*' );
->>>>>>> d1c0f2a7
 
 			if( count( $matches ) > \OCP\Config::getSystemValue( 'files_versionmaxversions', Storage::DEFAULTMAXVERSIONS ) ) {
 
@@ -323,11 +260,7 @@
 
 				foreach( $deleteItems as $de ) {
 
-<<<<<<< HEAD
-					unlink( $versionsFolderName.'/'.$filename.'.v'.$de );
-=======
 					unlink( $versionsName.'.v'.$de );
->>>>>>> d1c0f2a7
 
 				}
 			}
