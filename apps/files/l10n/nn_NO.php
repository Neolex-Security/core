<?php $TRANSLATIONS = array(
"There is no error, the file uploaded with success" => "Ingen feil, fila vart lasta opp",
"The uploaded file exceeds the upload_max_filesize directive in php.ini" => "Den opplasta fila er større enn variabelen upload_max_filesize i php.ini",
"The uploaded file exceeds the MAX_FILE_SIZE directive that was specified in the HTML form" => "Den opplasta fila er større enn variabelen MAX_FILE_SIZE i HTML-skjemaet",
"The uploaded file was only partially uploaded" => "Fila vart berre delvis lasta opp",
"No file was uploaded" => "Ingen filer vart lasta opp",
"Missing a temporary folder" => "Manglar ei mellombels mappe",
"Files" => "Filer",
<<<<<<< HEAD
=======
"Delete" => "Slett",
>>>>>>> 46d6fd15
"Size" => "Storleik",
"Modified" => "Endra",
"Maximum upload size" => "Maksimal opplastingsstorleik",
"New" => "Ny",
"Text file" => "Tekst fil",
"Folder" => "Mappe",
"Upload" => "Last opp",
"Nothing in here. Upload something!" => "Ingenting her. Last noko opp!",
"Name" => "Namn",
"Download" => "Last ned",
<<<<<<< HEAD
"Delete" => "Slett",
=======
>>>>>>> 46d6fd15
"Upload too large" => "For stor opplasting",
"The files you are trying to upload exceed the maximum size for file uploads on this server." => "Filene du prøver å laste opp er større enn maksgrensa til denne tenaren."
);<|MERGE_RESOLUTION|>--- conflicted
+++ resolved
@@ -6,10 +6,7 @@
 "No file was uploaded" => "Ingen filer vart lasta opp",
 "Missing a temporary folder" => "Manglar ei mellombels mappe",
 "Files" => "Filer",
-<<<<<<< HEAD
-=======
 "Delete" => "Slett",
->>>>>>> 46d6fd15
 "Size" => "Storleik",
 "Modified" => "Endra",
 "Maximum upload size" => "Maksimal opplastingsstorleik",
@@ -20,10 +17,9 @@
 "Nothing in here. Upload something!" => "Ingenting her. Last noko opp!",
 "Name" => "Namn",
 "Download" => "Last ned",
-<<<<<<< HEAD
+"Size" => "Storleik",
+"Modified" => "Endra",
 "Delete" => "Slett",
-=======
->>>>>>> 46d6fd15
 "Upload too large" => "For stor opplasting",
 "The files you are trying to upload exceed the maximum size for file uploads on this server." => "Filene du prøver å laste opp er større enn maksgrensa til denne tenaren."
 );