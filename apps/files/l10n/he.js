OC.L10N.register(
    "files",
    {
    "Storage is temporarily not available" : "אחסון באופן זמני אינו זמין",
    "Storage invalid" : "אחסון לא חוקי",
    "Unknown error" : "שגיאה בלתי ידועה",
    "All files" : "כל הקבצים",
    "Saved" : "נשמר",
    "There was an error saving" : "אירעה שגיאה בשמירה",
    "File could not be found" : "הקובץ לא ניתן לאיתור",
    "Home" : "בית",
    "Close" : "סגירה",
    "Favorites" : "מועדפים",
    "Could not create folder \"{dir}\"" : "לא ניתן ליצור את התיקייה \"{dir}\"",
    "Upload cancelled." : "ההעלאה בוטלה.",
    "Unable to upload {filename} as it is a directory or has 0 bytes" : "לא ניתן להעלות {filename} כיוון שמדובר בתיקייה או שגודלו 0 בייט",
    "Not enough free space, you are uploading {size1} but only {size2} is left" : "לא קיים מספיק מקום פנוי, הקובץ המיועד להעלאה {size1} אבל נשאר {size2} בלבד",
    "Target folder \"{dir}\" does not exist any more" : "תיקיית מטרה \"{dir}\" אינה קיימת יותר",
    "Target folder does not exist any more" : "תיקיית יעד אינה קיימת יותר",
    "Not enough free space" : "אין מספיק זכרון פנוי",
    "Uploading..." : "העלאה...",
    "..." : "...",
    "{loadedSize} of {totalSize} ({bitrate})" : "{loadedSize} מתוך {totalSize} ({bitrate})",
    "File upload is in progress. Leaving the page now will cancel the upload." : "מתבצעת כעת העלאת קבצים. עזיבה של העמוד תבטל את ההעלאה.",
    "Actions" : "פעולות",
    "Download" : "הורדה",
    "Rename" : "שינוי שם",
    "Delete" : "מחיקה",
    "Disconnect storage" : "ניתוק אחסון",
    "Unshare" : "הסר שיתוף",
    "Could not load info for file \"{file}\"" : "לא ניתן היה לטעון מידע \"{file}\"",
    "Files" : "קבצים",
    "Details" : "פרטים",
    "Select" : "בחר",
    "Pending" : "ממתין",
    "Unable to determine date" : "לא ניתן לקבוע תאריך",
    "Invalid path" : "נתיב לא חוקי",
    "This operation is forbidden" : "פעולה זו אסורה",
    "This directory is unavailable, please check the logs or contact the administrator" : "תיקייה זו לא קיימת, יש לבדוק את הלוגים או ליצור קשר עם המנהל",
    "Could not move \"{file}\", target exists" : "לא ניתן להעביר \"{file}\", קובץ מטרה קיים",
    "Could not move \"{file}\"" : "לא ניתן להעביר \"{file}\"",
    "{newName} already exists" : "{newName} כבר קיים",
    "Could not rename \"{fileName}\", it does not exist any more" : "לא ניתן לשנות שם \"{fileName}\", הוא כבר לא קיים יותר",
    "The name \"{targetName}\" is already used in the folder \"{dir}\". Please choose a different name." : "השם \"{targetName}\" כבר קיים בתיקייה \"{dir}\". יש לבחור שם אחר.",
    "Could not rename \"{fileName}\"" : "לא ניתן לשנות את השם \"{fileName}\"",
    "Could not create file \"{file}\"" : "לא ניתן ליצור את הקובץ \"{file}\"",
    "Could not create file \"{file}\" because it already exists" : "לא ניתן ליצור את הקובץ \"{file}\" כיוון שהוא כבר קיים",
    "Could not create folder \"{dir}\" because it already exists" : "לא ניתן ליצור את התיקייה \"{dir}\" כיוון שהיא כבר קיימת",
    "Error deleting file \"{fileName}\"." : "שגיאה בזמן מחיקת קובץ \"{fileName}\".",
    "No entries in this folder match {filter}" : "אין כניסות לתיקייה נבחרת זו {filter}",
    "Name" : "שם",
    "Size" : "גודל",
    "Modified" : "זמן שינוי",
    "_%n folder_::_%n folders_" : ["%n תיקייה","%n תיקיות"],
    "_%n file_::_%n files_" : ["%n קובץ","%n קבצים"],
    "{dirs} and {files}" : "{dirs} וכן {files}",
    "_including %n hidden_::_including %n hidden_" : ["מכיל %n מוסתר","מכיל %n מוסתרים"],
    "You don’t have permission to upload or create files here" : "אין לך הרשאות להעלות או ליצור קבצים כאן",
    "_Uploading %n file_::_Uploading %n files_" : ["מעלה %n קובץ","מעלה %n קבצים"],
    "New" : "חדש",
    "\"{name}\" is an invalid file name." : "\"{name}\" הנו שם קובץ לא חוקי.",
    "File name cannot be empty." : "שם קובץ אינו יכול להיות ריק",
    "\"{name}\" has a forbidden file type/extension." : "ל- \"{name}\" יש סוג/סיומת קובץ אסור..",
    "Storage of {owner} is full, files can not be updated or synced anymore!" : "האחסון של {owner} מלא, כבר לא ניתן לעדכן ולסנכרן קבצים!",
    "Your storage is full, files can not be updated or synced anymore!" : "האחסון שלך מלא, כבר לא ניתן לעדכן ולסנכרן קבצים!",
    "Storage of {owner} is almost full ({usedSpacePercent}%)" : "האחסון של {owner} כמעט מלא ({usedSpacePercent}%)",
    "Your storage is almost full ({usedSpacePercent}%)" : "שטח האחסון שלך כמעט מלא ({usedSpacePercent}%)",
    "_matches '{filter}'_::_match '{filter}'_" : ["מתאים ל- '{filter}'","מתאים ל- '{filter}'"],
    "Path" : "נתיב",
    "_%n byte_::_%n bytes_" : ["%n בייט","%n בייטים"],
    "Favorited" : "מועדף",
    "Favorite" : "מועדף",
    "Private link:  Only people who have access to the file/folder can use it. Use it as a permanent link for yourself or to point others to files within shares" : "קישור פרטי: רק אנשים שיש להם גישה לקובץ/ספריה יכולים להשתמש בו. ניתן להשתמש בו כקישור קבע לעצמך או להפנות אחרים לקבצים השייכים לשיתוף",
    "Folder" : "תיקייה",
    "New folder" : "תיקייה חדשה",
    "{newname} already exists" : "{newname} כבר קיים",
    "Upload" : "העלאה",
    "An error occurred while trying to update the tags" : "שגיאה אירעה בזמן עדכון התגיות",
    "A new file or folder has been <strong>created</strong>" : "קובץ או תיקייה חדשים <strong>נוצרו<strong/>",
    "A file or folder has been <strong>changed</strong>" : "קובץ או תיקייה <strong>שונו<strong/>",
    "Limit notifications about creation and changes to your <strong>favorite files</strong> <em>(Stream only)</em>" : "הגבלת הודעות על יצירת או שינוי <strong>הקבצים המועדפים</strong> שלך <em>(Stream only)</em>",
    "A file or folder has been <strong>deleted</strong>" : "קובץ או תיקייה <strong>נמחקו<strong/>",
    "A file or folder has been <strong>restored</strong>" : "קובץ או תיקייה <strong>שוחזר</strong>",
    "You created %1$s" : "יצרת %1$s",
    "%2$s created %1$s" : "%2$s נוצרו %1$s",
    "%1$s was created in a public folder" : "%1$s נוצר בתיקייה ציבורית",
    "You changed %1$s" : "שינית %1$s",
    "%2$s changed %1$s" : "%2$s שונו %1$s",
    "You deleted %1$s" : "מחקת %1$s",
    "%2$s deleted %1$s" : "%2$s נמחקו %1$s",
    "You restored %1$s" : "שחזרת %1$s",
    "%2$s restored %1$s" : "%2$s שוחזרו %1$s",
    "Changed by %2$s" : "שונו על ידי %2$s",
    "Deleted by %2$s" : "נמחקו על ידי %2$s",
    "Restored by %2$s" : "שוחזרו על ידי %2$s",
    "Upload (max. %s)" : "העלאה (מקסימום %s)",
    "File handling" : "טיפול בקבצים",
    "Maximum upload size" : "גודל העלאה מקסימלי",
    "max. possible: " : "המרבי האפשרי: ",
    "Save" : "שמירה",
    "With PHP-FPM it might take 5 minutes for changes to be applied." : "בשימוש ב- PHP-FPM זה יכול להמשך 5 דקות לשינויים לחול.",
    "Missing permissions to edit from here." : "חסרות הרשאות לעריכה מכאן.",
    "Settings" : "הגדרות",
    "Show hidden files" : "הצגת קבצים נסתרים",
    "WebDAV" : "WebDAV",
    "Use this address to <a href=\"%s\" target=\"_blank\" rel=\"noreferrer\">access your Files via WebDAV</a>" : "ניתן להשתמש בכתובת זו כדי <a href=\"%s\" target=\"_blank\" rel=\"noreferrer\">להכנס לקבצים שלך באמצעות WebDAV</a>",
    "No files in here" : "אין כאן קבצים",
    "Upload some content or sync with your devices!" : "יש להעלות קצת תוכן או לסנכרן עם ההתקנים שלך!",
    "No entries found in this folder" : "לא נמצאו כניסות לתיקייה זו",
    "Select all" : "לבחור הכול",
    "Upload too large" : "העלאה גדולה מידי",
    "The files you are trying to upload exceed the maximum size for file uploads on this server." : "הקבצים שניסית להעלות חרגו מהגודל המקסימלי להעלאת קבצים על שרת זה.",
    "No favorites" : "אין מועדפים",
    "Files and folders you mark as favorite will show up here" : "קבצים ותיקיות שסומנו על ידך כמועדפים יוצגו כאן",
    "Text file" : "קובץ טקסט",
    "New text file.txt" : "קובץ טקסט חדש.txt",
    "Upload timeout for file \"{file}\"" : "פסק זמן בזמן העלאה של קובץ \"{file}\"",
    "Processing files..." : "מעבד קבצים...",
    "Limit notifications about creation and changes to your <strong>favorite files</strong>" : "הגבלת התראות על יצירה או שינוי של <strong>קבצים מועדפים</strong>",
    "You don't have permissions to access this file/folder - Please contact the owner to share it with you." : "אין לך הרשאות לגשת לקובץ/תיקייה - יש ליצור קשר עם הבעלים לשיתופם איתך.",
    "Error when assembling chunks, status code {status}" : "שגיאה בזמן בניית פיסות מידע למשלוח, קוד מצב {status}",
    "Unknown user" : "משתמש לא ידוע",
<<<<<<< HEAD
=======
    "The file {file} already exists" : "הקובץ {file} כבר קיים",
>>>>>>> 7a3d8674
    "The file {file} is currently locked, please try again later" : "הקובץ {file} כרגע נעול, אפשר לנסות שוב מאוחר יותר",
    "Lock status" : "מצב נעילה",
    "This resource is locked. Click to see more details." : "המשאב נעול. יש ללחוץ לקבלת פרטים נוספים.",
    "{owner} has locked this resource via {path}" : "{owner} נעל את המשאב באמצעות {path}",
    "Could not unlock, please contact the lock owner {owner}" : "לא ניתן להסיר את הנעילה, יש לפנות למי שנעל {owner}",
    "Unlock failed with status {status}" : "ביטול הנעילה נכשל עם סטטוס {status}",
    "Locks" : "נעילות",
    "Resource is not locked" : "המשאב אינו נעול"
},
"nplurals=2; plural=(n != 1);");<|MERGE_RESOLUTION|>--- conflicted
+++ resolved
@@ -120,10 +120,7 @@
     "You don't have permissions to access this file/folder - Please contact the owner to share it with you." : "אין לך הרשאות לגשת לקובץ/תיקייה - יש ליצור קשר עם הבעלים לשיתופם איתך.",
     "Error when assembling chunks, status code {status}" : "שגיאה בזמן בניית פיסות מידע למשלוח, קוד מצב {status}",
     "Unknown user" : "משתמש לא ידוע",
-<<<<<<< HEAD
-=======
     "The file {file} already exists" : "הקובץ {file} כבר קיים",
->>>>>>> 7a3d8674
     "The file {file} is currently locked, please try again later" : "הקובץ {file} כרגע נעול, אפשר לנסות שוב מאוחר יותר",
     "Lock status" : "מצב נעילה",
     "This resource is locked. Click to see more details." : "המשאב נעול. יש ללחוץ לקבלת פרטים נוספים.",
