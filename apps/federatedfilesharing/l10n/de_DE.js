--- conflicted
+++ resolved
@@ -24,12 +24,8 @@
     "Share with me via ownCloud" : "Teilen Sie mit mir über ownCloud",
     "HTML Code:" : "HTML-Code:",
     "Add to your ownCloud" : "Zu Ihrer ownCloud hinzufügen",
-<<<<<<< HEAD
-    "Automatically accept remote shares from trusted servers" : "Freigaben von vertrauenswürdigen Servern automatisch annehmen"
-=======
     "Federated Sharing failed: %s" : "Federated-Sharing fehlgeschlagen: %s",
     "Automatically accept remote shares from trusted servers" : "Freigaben von vertrauenswürdigen Servern automatisch annehmen",
     "Nothing to configure." : "Nichts zum Konfigurieren vorhanden."
->>>>>>> 7a3d8674
 },
 "nplurals=2; plural=(n != 1);");