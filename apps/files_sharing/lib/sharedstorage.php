<?php
/**
 * ownCloud
 *
 * @author Bjoern Schiessle, Michael Gapczynski
 * @copyright 2011 Michael Gapczynski <mtgap@owncloud.com>
 *            2014 Bjoern Schiessle <schiessle@owncloud.com>
 *
 * This library is free software; you can redistribute it and/or
 * modify it under the terms of the GNU AFFERO GENERAL PUBLIC LICENSE
 * License as published by the Free Software Foundation; either
 * version 3 of the License, or any later version.
 *
 * This library is distributed in the hope that it will be useful,
 * but WITHOUT ANY WARRANTY; without even the implied warranty of
 * MERCHANTABILITY or FITNESS FOR A PARTICULAR PURPOSE.  See the
 * GNU AFFERO GENERAL PUBLIC LICENSE for more details.
 *
 * You should have received a copy of the GNU Affero General Public
 * License along with this library.  If not, see <http://www.gnu.org/licenses/>.
 *
 */

namespace OC\Files\Storage;

/**
 * Convert target path to source path and pass the function call to the correct storage provider
 */
class Shared extends \OC\Files\Storage\Common {

	private $share;   // the shared resource
	private $files = array();

	public function __construct($arguments) {
		$this->share = $arguments['share'];
	}

	/**
	 * @breif get id of the mount point
	 * @return string
	 */
	public function getId() {
		return 'shared::' . $this->getMountPoint();
	}

	/**
	 * @breif get file cache of the shared item source
	 * @return string
	 */
	public function getSourceId() {
		return $this->share['file_source'];
	}

	/**
	 * @brief Get the source file path, permissions, and owner for a shared file
	 * @param string Shared target file path
	 * @param string $target
	 * @return Returns array with the keys path, permissions, and owner or false if not found
	 */
	public function getFile($target) {
		if (!isset($this->files[$target])) {
			// Check for partial files
			if (pathinfo($target, PATHINFO_EXTENSION) === 'part') {
				$source = \OC_Share_Backend_File::getSource(substr($target, 0, -5), $this->getMountPoint(), $this->getItemType());
				if ($source) {
					$source['path'] .= '.part';
					// All partial files have delete permission
					$source['permissions'] |= \OCP\PERMISSION_DELETE;
				}
			} else {
				$source = \OC_Share_Backend_File::getSource($target, $this->getMountPoint(), $this->getItemType());
			}
			$this->files[$target] = $source;
		}
		return $this->files[$target];
	}

	/**
	 * @brief Get the source file path for a shared file
	 * @param string Shared target file path
	 * @param string $target
	 * @return string source file path or false if not found
	 */
	public function getSourcePath($target) {
		$source = $this->getFile($target);
		if ($source) {
			if (!isset($source['fullPath'])) {
				\OC\Files\Filesystem::initMountPoints($source['fileOwner']);
				$mount = \OC\Files\Filesystem::getMountByNumericId($source['storage']);
				if (is_array($mount) && !empty($mount)) {
					$this->files[$target]['fullPath'] = $mount[key($mount)]->getMountPoint() . $source['path'];
				} else {
					$this->files[$target]['fullPath'] = false;
					\OCP\Util::writeLog('files_sharing', "Unable to get mount for shared storage '" . $source['storage'] . "' user '" . $source['fileOwner'] . "'", \OCP\Util::ERROR);
				}
			}
			return $this->files[$target]['fullPath'];
		}
		return false;
	}

	/**
	 * @brief Get the permissions granted for a shared file
	 * @param string Shared target file path
	 * @return int CRUDS permissions granted or false if not found
	 */
	public function getPermissions($target) {
		$source = $this->getFile($target);
		if ($source) {
			return $source['permissions'];
		}
		return false;
	}

	public function mkdir($path) {
		if ($path == '' || $path == '/' || !$this->isCreatable(dirname($path))) {
			return false;
		} else if ($source = $this->getSourcePath($path)) {
			list($storage, $internalPath) = \OC\Files\Filesystem::resolvePath($source);
			return $storage->mkdir($internalPath);
		}
		return false;
	}

	public function rmdir($path) {
		if (($source = $this->getSourcePath($path)) && $this->isDeletable($path)) {
			list($storage, $internalPath) = \OC\Files\Filesystem::resolvePath($source);
			return $storage->rmdir($internalPath);
		}
		return false;
	}

	public function opendir($path) {
		$source = $this->getSourcePath($path);
		list($storage, $internalPath) = \OC\Files\Filesystem::resolvePath($source);
		return $storage->opendir($internalPath);
	}

	public function is_dir($path) {
		$source = $this->getSourcePath($path);
		list($storage, $internalPath) = \OC\Files\Filesystem::resolvePath($source);
		return $storage->is_dir($internalPath);
	}

	public function is_file($path) {
		if ($source = $this->getSourcePath($path)) {
			list($storage, $internalPath) = \OC\Files\Filesystem::resolvePath($source);
			return $storage->is_file($internalPath);
		}
		return false;
	}

	public function stat($path) {
		if ($path == '' || $path == '/') {
			$stat['size'] = $this->filesize($path);
			$stat['mtime'] = $this->filemtime($path);
			return $stat;
		} else if ($source = $this->getSourcePath($path)) {
			list($storage, $internalPath) = \OC\Files\Filesystem::resolvePath($source);
			return $storage->stat($internalPath);
		}
		return false;
	}

	public function filetype($path) {
		if ($path == '' || $path == '/') {
			return 'dir';
		} else if ($source = $this->getSourcePath($path)) {
			list($storage, $internalPath) = \OC\Files\Filesystem::resolvePath($source);
			return $storage->filetype($internalPath);
		}
		return false;
	}

	public function filesize($path) {
		if ($path == '' || $path == '/' || $this->is_dir($path)) {
			return 0;
		} else if ($source = $this->getSourcePath($path)) {
			list($storage, $internalPath) = \OC\Files\Filesystem::resolvePath($source);
			return $storage->filesize($internalPath);
		}
		return false;
	}

	public function isCreatable($path) {
		if ($path == '') {
			$path = $this->getMountPoint();
		}
		return ($this->getPermissions($path) & \OCP\PERMISSION_CREATE);
	}

	public function isReadable($path) {
		return $this->file_exists($path);
	}

	public function isUpdatable($path) {
		if ($path == '') {
			$path = $this->getMountPoint();
		}
		return ($this->getPermissions($path) & \OCP\PERMISSION_UPDATE);
	}

	public function isDeletable($path) {
		if ($path == '') {
			$path = $this->getMountPoint();
		}
		return ($this->getPermissions($path) & \OCP\PERMISSION_DELETE);
	}

	public function isSharable($path) {
		if ($path == '') {
			$path = $this->getMountPoint();
		}
		return ($this->getPermissions($path) & \OCP\PERMISSION_SHARE);
	}

	public function file_exists($path) {
		if ($path == '' || $path == '/') {
			return true;
		} else if ($source = $this->getSourcePath($path)) {
			list($storage, $internalPath) = \OC\Files\Filesystem::resolvePath($source);
			return $storage->file_exists($internalPath);
		}
		return false;
	}

	public function filemtime($path) {
		$source = $this->getSourcePath($path);
		list($storage, $internalPath) = \OC\Files\Filesystem::resolvePath($source);
		return $storage->filemtime($internalPath);
	}

	public function file_get_contents($path) {
		$source = $this->getSourcePath($path);
		if ($source) {
			$info = array(
				'target' => $this->getMountPoint() . $path,
				'source' => $source,
			);
			\OCP\Util::emitHook('\OC\Files\Storage\Shared', 'file_get_contents', $info);
			list($storage, $internalPath) = \OC\Files\Filesystem::resolvePath($source);
			return $storage->file_get_contents($internalPath);
		}
	}

	public function file_put_contents($path, $data) {
		if ($source = $this->getSourcePath($path)) {
			// Check if permission is granted
			if (($this->file_exists($path) && !$this->isUpdatable($path))
				|| ($this->is_dir($path) && !$this->isCreatable($path))
			) {
				return false;
			}
			$info = array(
				'target' => $this->getMountPoint() . '/' . $path,
				'source' => $source,
			);
			\OCP\Util::emitHook('\OC\Files\Storage\Shared', 'file_put_contents', $info);
			list($storage, $internalPath) = \OC\Files\Filesystem::resolvePath($source);
			$result = $storage->file_put_contents($internalPath, $data);
			return $result;
		}
		return false;
	}

	public function unlink($path) {
		// Delete the file if DELETE permission is granted
		$path = ($path === false) ? '' : $path;
		if ($source = $this->getSourcePath($path)) {
			if ($this->isDeletable($path)) {
				list($storage, $internalPath) = \OC\Files\Filesystem::resolvePath($source);
				return $storage->unlink($internalPath);
			}
		}
		return false;
	}

	/**
	 * @brief Format a path to be relative to the /user/files/ directory
	 * @param string $path the absolute path
	 * @return string e.g. turns '/admin/files/test.txt' into '/test.txt'
	 */
	private static function stripUserFilesPath($path) {
		$trimmed = ltrim($path, '/');
		$split = explode('/', $trimmed);

		// it is not a file relative to data/user/files
		if (count($split) < 3 || $split[1] !== 'files') {
			\OCP\Util::writeLog('file sharing',
					'Can not strip userid and "files/" from path: ' . $path,
					\OCP\Util::DEBUG);
			return false;
		}

		// skip 'user' and 'files'
		$sliced = array_slice($split, 2);
		$relPath = implode('/', $sliced);

		return '/' . $relPath;
	}

	/**
	 * @brief rename a shared folder/file
	 * @param string $sourcePath
	 * @param string $targetPath
	 * @return bool
	 */
	private function renameMountPoint($sourcePath, $targetPath) {

		// it shouldn't be possible to move a Shared storage into another one
		list($targetStorage, ) = \OC\Files\Filesystem::resolvePath($targetPath);
		if ($targetStorage instanceof \OC\Files\Storage\Shared) {
			\OCP\Util::writeLog('file sharing',
					'It is not allowed to move one mount point into another one',
					\OCP\Util::DEBUG);
			return false;
		}

		$relTargetPath = $this->stripUserFilesPath($targetPath);

		// if the user renames a mount point from a group share we need to create a new db entry
		// for the unique name
		if ($this->getShareType() === \OCP\Share::SHARE_TYPE_GROUP && $this->uniqueNameSet() === false) {
			$query = \OC_DB::prepare('INSERT INTO `*PREFIX*share` (`item_type`, `item_source`, `item_target`,'
			.' `share_type`, `share_with`, `uid_owner`, `permissions`, `stime`, `file_source`,'
			.' `file_target`, `token`, `parent`) VALUES (?,?,?,?,?,?,?,?,?,?,?,?)');
			$arguments = array($this->share['item_type'], $this->share['item_source'], $this->share['item_target'],
				2, \OCP\User::getUser(), $this->share['uid_owner'], $this->share['permissions'], $this->share['stime'], $this->share['file_source'],
				$relTargetPath, $this->share['token'], $this->share['id']);

		} else {
			// rename mount point
			$query = \OC_DB::prepare(
					'Update `*PREFIX*share`
						SET `file_target` = ?
						WHERE `id` = ?'
					);
			$arguments = array($relTargetPath, $this->getShareId());
		}

		$result = $query->execute($arguments);

		if ($result) {
			// update the mount manager with the new paths
			$mountManager = \OC\Files\Filesystem::getMountManager();
			$mount = $mountManager->find($sourcePath);
			$mount->setMountPoint($targetPath . '/');
			$mountManager->addMount($mount);
			$mountManager->removeMount($sourcePath . '/');
			$this->setUniqueName();
			$this->setMountPoint($relTargetPath);

		} else {
			\OCP\Util::writeLog('file sharing',
					'Could not rename mount point for shared folder "' . $sourcePath . '" to "' . $targetPath . '"',
					\OCP\Util::ERROR);
		}

		return $result;
	}


	public function rename($path1, $path2) {

		$sourceMountPoint = \OC\Files\Filesystem::getMountPoint($path1);
		$targetMountPoint = \OC\Files\Filesystem::getMountPoint($path2);
		$relPath1 = \OCA\Files_Sharing\Helper::stripUserFilesPath($path1);
		$relPath2 = \OCA\Files_Sharing\Helper::stripUserFilesPath($path2);

		// if we renamed the mount point we need to adjust the file_target in the
		// database
		if (\OC\Files\Filesystem::normalizePath($sourceMountPoint) === \OC\Files\Filesystem::normalizePath($path1)) {
			return $this->renameMountPoint($path1, $path2);
		}


		if (	// Within the same mount point, we only need UPDATE permissions
				($sourceMountPoint === $targetMountPoint && $this->isUpdatable($sourceMountPoint)) ||
				// otherwise DELETE and CREATE permissions required
				($this->isDeletable($path1) && $this->isCreatable(dirname($path2)))) {

			$pathinfo = pathinfo($relPath1);
			// for part files we need to ask for the owner and path from the parent directory because
			// the file cache doesn't return any results for part files
			if ($pathinfo['extension'] === 'part') {
				list($user1, $path1) = \OCA\Files_Sharing\Helper::getUidAndFilename($pathinfo['dirname']);
				$path1 = $path1 . '/' . $pathinfo['basename'];
			} else {
				list($user1, $path1) = \OCA\Files_Sharing\Helper::getUidAndFilename($relPath1);
			}
			$targetFilename = basename($relPath2);
			list($user2, $path2) = \OCA\Files_Sharing\Helper::getUidAndFilename(dirname($relPath2));
			$rootView = new \OC\Files\View('');
			return $rootView->rename('/' . $user1 . '/files/' . $path1, '/' . $user2 . '/files/' . $path2 . '/' . $targetFilename);
		}

		return false;
	}

	public function copy($path1, $path2) {
		// Copy the file if CREATE permission is granted
		if ($this->isCreatable(dirname($path2))) {
			$oldSource = $this->getSourcePath($path1);
			$newSource = $this->getSourcePath(dirname($path2)) . '/' . basename($path2);
			$rootView = new \OC\Files\View('');
			return $rootView->copy($oldSource, $newSource);
		}
		return false;
	}

	public function fopen($path, $mode) {
		if ($source = $this->getSourcePath($path)) {
			switch ($mode) {
				case 'r+':
				case 'rb+':
				case 'w+':
				case 'wb+':
				case 'x+':
				case 'xb+':
				case 'a+':
				case 'ab+':
				case 'w':
				case 'wb':
				case 'x':
				case 'xb':
				case 'a':
				case 'ab':
					$exists = $this->file_exists($path);
					if ($exists && !$this->isUpdatable($path)) {
						return false;
					}
					if (!$exists && !$this->isCreatable(dirname($path))) {
						return false;
					}
			}
			$info = array(
				'target' => $this->getMountPoint() . $path,
				'source' => $source,
				'mode' => $mode,
			);
			\OCP\Util::emitHook('\OC\Files\Storage\Shared', 'fopen', $info);
			list($storage, $internalPath) = \OC\Files\Filesystem::resolvePath($source);
			return $storage->fopen($internalPath, $mode);
		}
		return false;
	}

	public function getMimeType($path) {
		if ($source = $this->getSourcePath($path)) {
			list($storage, $internalPath) = \OC\Files\Filesystem::resolvePath($source);
			return $storage->getMimeType($internalPath);
		}
		return false;
	}

	public function free_space($path) {
		if ($path == '') {
			$path = $this->getMountPoint();
		}
		$source = $this->getSourcePath($path);
		if ($source) {
			list($storage, $internalPath) = \OC\Files\Filesystem::resolvePath($source);
			return $storage->free_space($internalPath);
		}
		return \OC\Files\SPACE_UNKNOWN;
	}

	public function getLocalFile($path) {
		if ($source = $this->getSourcePath($path)) {
			list($storage, $internalPath) = \OC\Files\Filesystem::resolvePath($source);
			return $storage->getLocalFile($internalPath);
		}
		return false;
	}

	public function touch($path, $mtime = null) {
		if ($source = $this->getSourcePath($path)) {
			list($storage, $internalPath) = \OC\Files\Filesystem::resolvePath($source);
			return $storage->touch($internalPath, $mtime);
		}
		return false;
	}

	public static function setup($options) {
		$shares = \OCP\Share::getItemsSharedWith('file');
		if (!\OCP\User::isLoggedIn() || \OCP\User::getUser() != $options['user']
<<<<<<< HEAD
			|| \OCP\Share::hasFilesSharedWith()
=======
			|| $shares
>>>>>>> 254fa5eb
		) {
			foreach ($shares as $share) {
				\OC\Files\Filesystem::mount('\OC\Files\Storage\Shared',
						array(
							'share' => $share,
							),
						$options['user_dir'] . '/' . $share['file_target']);
			}
		}
	}

	/**
	 * @brief return mount point of share, relative to data/user/files
	 * @return string
	 */
	public function getMountPoint() {
		return $this->share['file_target'];
	}

	/**
	 * @brief get share type
	 * @return integer can be single user share (0) group share (1), unique group share name (2)
	 */
	private function getShareType() {
		return $this->share['share_type'];
	}

	private function setMountPoint($path) {
		$this->share['file_target'] = $path;
	}

	/**
	 * @brief does the group share already has a user specific unique name
	 * @return bool
	 */
	private function uniqueNameSet() {
		return (isset($this->share['unique_name']) && $this->share['unique_name']);
	}

	/**
	 * @brief the share now uses a unique name of this user
	 */
	private function setUniqueName() {
		$this->share['unique_name'] = true;
	}

	/**
	 * @brief get share ID
	 * @return integer unique share ID
	 */
	private function getShareId() {
		return $this->share['id'];
	}

	/**
	 * @brief get the user who shared the file
	 * @return string
	 */
	public function getSharedFrom() {
		return $this->share['uid_owner'];
	}

	/**
	 * @brief return share type, can be "file" or "folder"
	 * @return string
	 */
	public function getItemType() {
		return $this->share['item_type'];
	}

	public function hasUpdated($path, $time) {
		return $this->filemtime($path) > $time;
	}

	public function getCache($path = '') {
		return new \OC\Files\Cache\Shared_Cache($this);
	}

	public function getScanner($path = '') {
		return new \OC\Files\Cache\Scanner($this);
	}

	public function getPermissionsCache($path = '') {
		return new \OC\Files\Cache\Shared_Permissions($this);
	}

	public function getWatcher($path = '') {
		return new \OC\Files\Cache\Shared_Watcher($this);
	}

	public function getOwner($path) {
		if ($path == '') {
			$path = $this->getMountPoint();
		}
		$source = $this->getFile($path);
		if ($source) {
			return $source['fileOwner'];
		}
		return false;
	}

	public function getETag($path) {
		if ($path == '') {
			$path = $this->getMountPoint();
		}
		if ($source = $this->getSourcePath($path)) {
			list($storage, $internalPath) = \OC\Files\Filesystem::resolvePath($source);
			return $storage->getETag($internalPath);
		}
		return null;
	}

}<|MERGE_RESOLUTION|>--- conflicted
+++ resolved
@@ -484,11 +484,7 @@
 	public static function setup($options) {
 		$shares = \OCP\Share::getItemsSharedWith('file');
 		if (!\OCP\User::isLoggedIn() || \OCP\User::getUser() != $options['user']
-<<<<<<< HEAD
-			|| \OCP\Share::hasFilesSharedWith()
-=======
 			|| $shares
->>>>>>> 254fa5eb
 		) {
 			foreach ($shares as $share) {
 				\OC\Files\Filesystem::mount('\OC\Files\Storage\Shared',
