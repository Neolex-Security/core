--- conflicted
+++ resolved
@@ -92,29 +92,24 @@
 .directLink {
 	margin-bottom: 20px;
 }
-<<<<<<< HEAD
-	.directDownload .button img {
-		vertical-align: text-bottom;
-	}
-	.directLink label {
-		font-weight: normal;
-		-ms-filter: "progid:DXImageTransform.Microsoft.Alpha(Opacity=50)";
-		filter: alpha(opacity=50);
-		opacity: .5;
-	}
-	.directLink input {
-		margin-left: 5px;
-		width: 300px;
-	}
-=======
+.directDownload .button img {
+	vertical-align: text-bottom;
+}
 .directLink label {
 	font-weight: normal;
+	-ms-filter: "progid:DXImageTransform.Microsoft.Alpha(Opacity=50)";
+	filter: alpha(opacity=50);
+	opacity: .5;
 }
 .directLink input {
-	margin-left: 10px;
+	margin-left: 5px;
 	width: 300px;
 }
-.public_actions {
-	padding: 4px;
-}
->>>>>>> 4474421a
+
+/*.directLink label {*/
+	/*font-weight: normal;*/
+/*}*/
+/*.directLink input {*/
+	/*margin-left: 10px;*/
+	/*width: 300px;*/
+/*}*/