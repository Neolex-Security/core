--- conflicted
+++ resolved
@@ -2288,10 +2288,7 @@
 
 	public function testUpdateShareCannotIncreasePermissions() {
 		$ocs = $this->mockFormatShare();
-<<<<<<< HEAD
-=======
-
->>>>>>> 7a3d8674
+
 		$folder = $this->createMock(Folder::class);
 
 		$share = \OC::$server->getShareManager()->newShare();
