<?php
/**
 * @author Frank Karlitschek <frank@karlitschek.de>
 * @author Ilja Neumann <ineumann@owncloud.com>
 * @author Joas Schilling <coding@schilljs.com>
 * @author Lukas Reschke <lukas@statuscode.ch>
 * @author Vincent Petry <pvince81@owncloud.com>
 *
 * @copyright Copyright (c) 2018, ownCloud GmbH
 * @license AGPL-3.0
 *
 * This code is free software: you can redistribute it and/or modify
 * it under the terms of the GNU Affero General Public License, version 3,
 * as published by the Free Software Foundation.
 *
 * This program is distributed in the hope that it will be useful,
 * but WITHOUT ANY WARRANTY; without even the implied warranty of
 * MERCHANTABILITY or FITNESS FOR A PARTICULAR PURPOSE. See the
 * GNU Affero General Public License for more details.
 *
 * You should have received a copy of the GNU Affero General Public License, version 3,
 * along with this program.  If not, see <http://www.gnu.org/licenses/>
 *
 */
// We only can count up. The 4. digit is only for the internal patchlevel to trigger DB upgrades
// between betas, final and RCs. This is _not_ the public version number. Reset minor/patchlevel
// when updating major/minor version number.
<<<<<<< HEAD
$OC_Version = [10, 2, 0, 5];

// The human readable string
$OC_VersionString = '10.2.0';
=======
$OC_Version = [10, 2, 1, 4];

// The human readable string
$OC_VersionString = '10.2.1';
>>>>>>> 7a3d8674

$OC_VersionCanBeUpgradedFrom = [[8, 2, 11],[9, 0, 9],[9, 1]];

// The ownCloud channel
$OC_Channel = 'git';

// The build number
$OC_Build = '';

// Vendor of this package
$vendor = 'owncloud';<|MERGE_RESOLUTION|>--- conflicted
+++ resolved
@@ -25,17 +25,10 @@
 // We only can count up. The 4. digit is only for the internal patchlevel to trigger DB upgrades
 // between betas, final and RCs. This is _not_ the public version number. Reset minor/patchlevel
 // when updating major/minor version number.
-<<<<<<< HEAD
-$OC_Version = [10, 2, 0, 5];
-
-// The human readable string
-$OC_VersionString = '10.2.0';
-=======
 $OC_Version = [10, 2, 1, 4];
 
 // The human readable string
 $OC_VersionString = '10.2.1';
->>>>>>> 7a3d8674
 
 $OC_VersionCanBeUpgradedFrom = [[8, 2, 11],[9, 0, 9],[9, 1]];
 
